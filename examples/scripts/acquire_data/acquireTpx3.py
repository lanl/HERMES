--- conflicted
+++ resolved
@@ -127,42 +127,11 @@
     proc = subprocess.Popen(
         ["java", "-jar", jar_path],
         cwd=path_to_server,
-<<<<<<< HEAD
-        stdout=subprocess.PIPE,
-        stderr=subprocess.PIPE,
-=======
         stdout=subprocess.PIPE, # Standard output is stored here to not clog up terminal
         stderr=subprocess.PIPE, # Standard error is stored here to not clog up terminal
->>>>>>> 9930eb51
         preexec_fn=os.setsid  # So we can terminate the whole process group later
     )
     return proc
-
-
-<<<<<<< HEAD
-# >>> ZABER: small helper that won’t crash your DAQ if Zaber isn’t present
-def _best_effort_set_zaber_ao(volts: float, channel: int, verbose: int = 1):
-    """
-    Try to set Zaber AO; log warnings on failure but never raise.
-    Requires tpx3Zaber + pyserial + zaber-motion to be importable.
-    """
-    if ZaberController is None:
-        if verbose > 0:
-            print(f"[WARN] Zaber control unavailable (module not importable). Skipping AO={volts:.3f}V.")
-        return
-    try:
-        with ZaberController(debug=(verbose > 1)) as z:
-            z.open()
-            z.select_device()
-            z.set_analog_output(channel, float(volts))
-            if verbose > 0:
-                print(f"[INFO] Zaber AO{channel} set to {volts:.3f} V")
-    except (ZaberNotFound, ZaberError, Exception) as e:
-        if verbose > 0:
-            print(f"[WARN] Could not set Zaber AO{channel} to {volts:.3f} V: {e}")
-
-=======
->>>>>>> 9930eb51
 
 # --------------------------------------------------------------------------
 # CLI
@@ -237,17 +206,12 @@
 
         server_proc = start_serval_server(path_to_server)
 
-<<<<<<< HEAD
-        # Give Serval a moment to come up
-        time.sleep(5)
-=======
         time.sleep(3)  # Quick time delay just to ensure that serval has time to load up.
->>>>>>> 9930eb51
+
 
         if args.verbose > 0:
             print("[INFO] Serval server started.")
 
-<<<<<<< HEAD
         # --- Zaber config + safety warning ---
         zcfg = effective_config.get("Zaber", {})
         if zcfg.get("enabled", True):
@@ -262,17 +226,6 @@
 
             # Set AO at start
             _best_effort_set_zaber_ao(start_v, channel, verbose=args.verbose)
-=======
-        tpx3serval.verify_working_dir(effective_config)
-
-        if args.verbose > 0:
-            print("[INFO] Checking camera connection...")
-
-        tpx3serval.check_camera_connection(
-            effective_config["ServerConfig"]["serverurl"],
-            verbose=(args.verbose > 1)
-        )
->>>>>>> 9930eb51
 
         tpx3serval.load_dacs(effective_config, verbose_level=args.verbose)
         tpx3serval.load_pixelconfig(effective_config, verbose_level=args.verbose)
@@ -282,7 +235,6 @@
         num_runs = effective_config["RunSettings"]["number_of_runs"]
         for i in range(num_runs):
             effective_config["RunSettings"]["run_number"] = f"{i:04}"
-<<<<<<< HEAD
 
             if args.verbose > 0:
                 print(f"[INFO] Starting run {i+1}/{num_runs}")
@@ -318,35 +270,6 @@
                 verbose=args.verbose,
             )
 
-=======
-
-            if args.verbose > 0:
-                print(f"[INFO] Starting run {i+1}/{num_runs}")
-
-            tpx3serval.set_and_load_server_destination(effective_config, verbose_level=args.verbose)
-
-            tpx3serval.log_info(effective_config, http_string='/dashboard', verbose_level=args.verbose)
-            tpx3serval.log_info(effective_config, http_string='/detector/health', verbose_level=args.verbose)
-            tpx3serval.log_info(effective_config, http_string='/detector/layout', verbose_level=args.verbose)
-            tpx3serval.log_info(effective_config, http_string='/detector/chips/0/dacs', verbose_level=args.verbose)
-            tpx3serval.log_info(effective_config, http_string='/detector/chips/0/pixelconfig', verbose_level=args.verbose)
-
-            tpx3serval.take_exposure(effective_config, verbose_level=args.verbose)
-
-            if args.verbose > 0:
-                print(f"[INFO] Finished run {i+1}/{num_runs}")
-
-    finally:
-        if server_proc is not None:
-            if args.verbose > 0:
-                print("[INFO] Terminating Serval server...")
-            # Kill the process group to make sure all child processes are stopped
-            os.killpg(os.getpgid(server_proc.pid), signal.SIGTERM)
-            server_proc.wait()
-            if args.verbose > 0:
-                print("[INFO] Serval server terminated.")
->>>>>>> 9930eb51
-
 
 if __name__ == "__main__":
     main()