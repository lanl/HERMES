version: 6
environments:
  default:
    channels:
    - url: https://conda.anaconda.org/conda-forge/
    indexes:
    - https://pypi.org/simple
    packages:
      linux-64:
      - conda: https://conda.anaconda.org/conda-forge/linux-64/_libgcc_mutex-0.1-conda_forge.tar.bz2
      - conda: https://conda.anaconda.org/conda-forge/linux-64/_openmp_mutex-4.5-2_gnu.tar.bz2
      - conda: https://conda.anaconda.org/conda-forge/linux-64/alsa-lib-1.2.14-hb9d3cd8_0.conda
      - conda: https://conda.anaconda.org/conda-forge/noarch/annotated-types-0.7.0-pyhd8ed1ab_1.conda
      - conda: https://conda.anaconda.org/conda-forge/noarch/anyio-4.10.0-pyhe01879c_0.conda
      - conda: https://conda.anaconda.org/conda-forge/linux-64/aom-3.9.1-hac33072_0.conda
      - conda: https://conda.anaconda.org/conda-forge/noarch/argon2-cffi-25.1.0-pyhd8ed1ab_0.conda
      - conda: https://conda.anaconda.org/conda-forge/linux-64/argon2-cffi-bindings-25.1.0-py313h07c4f96_0.conda
      - conda: https://conda.anaconda.org/conda-forge/noarch/arrow-1.3.0-pyhd8ed1ab_1.conda
      - conda: https://conda.anaconda.org/conda-forge/noarch/asttokens-3.0.0-pyhd8ed1ab_1.conda
      - conda: https://conda.anaconda.org/conda-forge/noarch/async-lru-2.0.5-pyh29332c3_0.conda
      - conda: https://conda.anaconda.org/conda-forge/noarch/attrs-25.3.0-pyh71513ae_0.conda
      - conda: https://conda.anaconda.org/conda-forge/noarch/babel-2.17.0-pyhd8ed1ab_0.conda
      - conda: https://conda.anaconda.org/conda-forge/noarch/beautifulsoup4-4.13.4-pyha770c72_0.conda
      - conda: https://conda.anaconda.org/conda-forge/linux-64/binutils-2.44-h4852527_1.conda
      - conda: https://conda.anaconda.org/conda-forge/linux-64/binutils_impl_linux-64-2.44-h4bf12b8_1.conda
      - conda: https://conda.anaconda.org/conda-forge/linux-64/binutils_linux-64-2.44-h4852527_1.conda
      - conda: https://conda.anaconda.org/conda-forge/noarch/bleach-6.2.0-pyh29332c3_4.conda
      - conda: https://conda.anaconda.org/conda-forge/noarch/bleach-with-css-6.2.0-h82add2a_4.conda
      - conda: https://conda.anaconda.org/conda-forge/linux-64/blosc-1.21.6-he440d0b_1.conda
      - conda: https://conda.anaconda.org/conda-forge/linux-64/brotli-1.1.0-hb9d3cd8_3.conda
      - conda: https://conda.anaconda.org/conda-forge/linux-64/brotli-bin-1.1.0-hb9d3cd8_3.conda
      - conda: https://conda.anaconda.org/conda-forge/linux-64/brotli-python-1.1.0-py313h46c70d0_3.conda
      - conda: https://conda.anaconda.org/conda-forge/linux-64/brunsli-0.1-h9c3ff4c_0.tar.bz2
      - conda: https://conda.anaconda.org/conda-forge/linux-64/bzip2-1.0.8-h4bc722e_7.conda
      - conda: https://conda.anaconda.org/conda-forge/linux-64/c-blosc2-2.19.1-h4cfbee9_0.conda
      - conda: https://conda.anaconda.org/conda-forge/linux-64/c-compiler-1.11.0-h4d9bdce_0.conda
      - conda: https://conda.anaconda.org/conda-forge/noarch/ca-certificates-2025.8.3-hbd8a1cb_0.conda
      - conda: https://conda.anaconda.org/conda-forge/noarch/cached-property-1.5.2-hd8ed1ab_1.tar.bz2
      - conda: https://conda.anaconda.org/conda-forge/noarch/cached_property-1.5.2-pyha770c72_1.tar.bz2
      - conda: https://conda.anaconda.org/conda-forge/linux-64/cairo-1.18.4-h3394656_0.conda
      - conda: https://conda.anaconda.org/conda-forge/noarch/certifi-2025.8.3-pyhd8ed1ab_0.conda
      - conda: https://conda.anaconda.org/conda-forge/linux-64/cffi-1.17.1-py313hfab6e84_0.conda
      - conda: https://conda.anaconda.org/conda-forge/linux-64/charls-2.4.2-h59595ed_0.conda
      - conda: https://conda.anaconda.org/conda-forge/noarch/charset-normalizer-3.4.2-pyhd8ed1ab_0.conda
      - conda: https://conda.anaconda.org/conda-forge/noarch/colorama-0.4.6-pyhd8ed1ab_1.conda
      - conda: https://conda.anaconda.org/conda-forge/noarch/comm-0.2.3-pyhe01879c_0.conda
      - conda: https://conda.anaconda.org/conda-forge/linux-64/conda-gcc-specs-14.3.0-hb991d5c_4.conda
      - conda: https://conda.anaconda.org/conda-forge/linux-64/contourpy-1.3.3-py313h7037e92_1.conda
      - conda: https://conda.anaconda.org/conda-forge/linux-64/cxx-compiler-1.11.0-hfcd1e18_0.conda
      - conda: https://conda.anaconda.org/conda-forge/noarch/cycler-0.12.1-pyhd8ed1ab_1.conda
      - conda: https://conda.anaconda.org/conda-forge/linux-64/cyrus-sasl-2.1.28-hd9c7081_0.conda
      - conda: https://conda.anaconda.org/conda-forge/linux-64/dav1d-1.2.1-hd590300_0.conda
      - conda: https://conda.anaconda.org/conda-forge/linux-64/dbus-1.16.2-h3c4dab8_0.conda
      - conda: https://conda.anaconda.org/conda-forge/linux-64/debugpy-1.8.16-py313h5d5ffb9_0.conda
      - conda: https://conda.anaconda.org/conda-forge/noarch/decorator-5.2.1-pyhd8ed1ab_0.conda
      - conda: https://conda.anaconda.org/conda-forge/noarch/defusedxml-0.7.1-pyhd8ed1ab_0.tar.bz2
      - conda: https://conda.anaconda.org/conda-forge/linux-64/double-conversion-3.3.1-h5888daf_0.conda
      - conda: https://conda.anaconda.org/conda-forge/linux-64/epics-base-7.0.9.0-h9d14ae9_1.conda
      - conda: https://conda.anaconda.org/conda-forge/noarch/exceptiongroup-1.3.0-pyhd8ed1ab_0.conda
      - conda: https://conda.anaconda.org/conda-forge/noarch/executing-2.2.0-pyhd8ed1ab_0.conda
      - conda: https://conda.anaconda.org/conda-forge/noarch/font-ttf-dejavu-sans-mono-2.37-hab24e00_0.tar.bz2
      - conda: https://conda.anaconda.org/conda-forge/noarch/font-ttf-inconsolata-3.000-h77eed37_0.tar.bz2
      - conda: https://conda.anaconda.org/conda-forge/noarch/font-ttf-source-code-pro-2.038-h77eed37_0.tar.bz2
      - conda: https://conda.anaconda.org/conda-forge/noarch/font-ttf-ubuntu-0.83-h77eed37_3.conda
      - conda: https://conda.anaconda.org/conda-forge/linux-64/fontconfig-2.15.0-h7e30c49_1.conda
      - conda: https://conda.anaconda.org/conda-forge/noarch/fonts-conda-ecosystem-1-0.tar.bz2
      - conda: https://conda.anaconda.org/conda-forge/noarch/fonts-conda-forge-1-0.tar.bz2
      - conda: https://conda.anaconda.org/conda-forge/linux-64/fonttools-4.59.0-py313h3dea7bd_0.conda
      - conda: https://conda.anaconda.org/conda-forge/noarch/fqdn-1.5.1-pyhd8ed1ab_1.conda
      - conda: https://conda.anaconda.org/conda-forge/linux-64/freetype-2.13.3-ha770c72_1.conda
      - conda: https://conda.anaconda.org/conda-forge/linux-64/gcc-14.3.0-h76bdaa0_4.conda
      - conda: https://conda.anaconda.org/conda-forge/linux-64/gcc_impl_linux-64-14.3.0-hd9e9e21_4.conda
      - conda: https://conda.anaconda.org/conda-forge/linux-64/gcc_linux-64-14.3.0-h1382650_11.conda
      - conda: https://conda.anaconda.org/conda-forge/linux-64/giflib-5.2.2-hd590300_0.conda
      - conda: https://conda.anaconda.org/conda-forge/linux-64/graphite2-1.3.14-hecca717_1.conda
      - conda: https://conda.anaconda.org/conda-forge/linux-64/gxx-14.3.0-he448592_4.conda
      - conda: https://conda.anaconda.org/conda-forge/linux-64/gxx_impl_linux-64-14.3.0-he663afc_4.conda
      - conda: https://conda.anaconda.org/conda-forge/linux-64/gxx_linux-64-14.3.0-ha7acb78_11.conda
      - conda: https://conda.anaconda.org/conda-forge/noarch/h11-0.16.0-pyhd8ed1ab_0.conda
      - conda: https://conda.anaconda.org/conda-forge/noarch/h2-4.2.0-pyhd8ed1ab_0.conda
      - conda: https://conda.anaconda.org/conda-forge/linux-64/harfbuzz-11.3.3-hbb57e21_0.conda
      - conda: https://conda.anaconda.org/conda-forge/noarch/hpack-4.1.0-pyhd8ed1ab_0.conda
      - conda: https://conda.anaconda.org/conda-forge/noarch/httpcore-1.0.9-pyh29332c3_0.conda
      - conda: https://conda.anaconda.org/conda-forge/noarch/httpx-0.28.1-pyhd8ed1ab_0.conda
      - conda: https://conda.anaconda.org/conda-forge/noarch/hyperframe-6.1.0-pyhd8ed1ab_0.conda
      - conda: https://conda.anaconda.org/conda-forge/linux-64/icu-75.1-he02047a_0.conda
      - conda: https://conda.anaconda.org/conda-forge/noarch/idna-3.10-pyhd8ed1ab_1.conda
      - conda: https://conda.anaconda.org/conda-forge/linux-64/imagecodecs-2025.8.2-py313h180235e_0.conda
      - conda: https://conda.anaconda.org/conda-forge/noarch/imageio-2.37.0-pyhfb79c49_0.conda
      - conda: https://conda.anaconda.org/conda-forge/noarch/importlib-metadata-8.7.0-pyhe01879c_1.conda
      - conda: https://conda.anaconda.org/conda-forge/noarch/importlib_resources-6.5.2-pyhd8ed1ab_0.conda
      - conda: https://conda.anaconda.org/conda-forge/noarch/ipykernel-6.30.1-pyh82676e8_0.conda
      - conda: https://conda.anaconda.org/conda-forge/noarch/ipython-9.4.0-pyhfa0c392_0.conda
      - conda: https://conda.anaconda.org/conda-forge/noarch/ipython_pygments_lexers-1.1.1-pyhd8ed1ab_0.conda
      - conda: https://conda.anaconda.org/conda-forge/noarch/isoduration-20.11.0-pyhd8ed1ab_1.conda
      - conda: https://conda.anaconda.org/conda-forge/noarch/jedi-0.19.2-pyhd8ed1ab_1.conda
      - conda: https://conda.anaconda.org/conda-forge/noarch/jinja2-3.1.6-pyhd8ed1ab_0.conda
      - conda: https://conda.anaconda.org/conda-forge/noarch/json5-0.12.0-pyhd8ed1ab_0.conda
      - conda: https://conda.anaconda.org/conda-forge/linux-64/jsonpointer-3.0.0-py313h78bf25f_1.conda
      - conda: https://conda.anaconda.org/conda-forge/noarch/jsonschema-4.25.0-pyhe01879c_0.conda
      - conda: https://conda.anaconda.org/conda-forge/noarch/jsonschema-specifications-2025.4.1-pyh29332c3_0.conda
      - conda: https://conda.anaconda.org/conda-forge/noarch/jsonschema-with-format-nongpl-4.25.0-he01879c_0.conda
      - conda: https://conda.anaconda.org/conda-forge/noarch/jupyter-lsp-2.2.6-pyhe01879c_0.conda
      - conda: https://conda.anaconda.org/conda-forge/noarch/jupyter_client-8.6.3-pyhd8ed1ab_1.conda
      - conda: https://conda.anaconda.org/conda-forge/noarch/jupyter_core-5.8.1-pyh31011fe_0.conda
      - conda: https://conda.anaconda.org/conda-forge/noarch/jupyter_events-0.12.0-pyh29332c3_0.conda
      - conda: https://conda.anaconda.org/conda-forge/noarch/jupyter_server-2.16.0-pyhe01879c_0.conda
      - conda: https://conda.anaconda.org/conda-forge/noarch/jupyter_server_terminals-0.5.3-pyhd8ed1ab_1.conda
      - conda: https://conda.anaconda.org/conda-forge/noarch/jupyterlab-4.4.5-pyhd8ed1ab_0.conda
      - conda: https://conda.anaconda.org/conda-forge/noarch/jupyterlab_pygments-0.3.0-pyhd8ed1ab_2.conda
      - conda: https://conda.anaconda.org/conda-forge/noarch/jupyterlab_server-2.27.3-pyhd8ed1ab_1.conda
      - conda: https://conda.anaconda.org/conda-forge/linux-64/jxrlib-1.1-hd590300_3.conda
      - conda: https://conda.anaconda.org/conda-forge/noarch/kernel-headers_linux-64-4.18.0-he073ed8_8.conda
      - conda: https://conda.anaconda.org/conda-forge/linux-64/keyutils-1.6.1-h166bdaf_0.tar.bz2
      - conda: https://conda.anaconda.org/conda-forge/linux-64/kiwisolver-1.4.8-py313h33d0bda_1.conda
      - conda: https://conda.anaconda.org/conda-forge/linux-64/krb5-1.21.3-h659f571_0.conda
      - conda: https://conda.anaconda.org/conda-forge/noarch/lark-1.2.2-pyhd8ed1ab_1.conda
      - conda: https://conda.anaconda.org/conda-forge/noarch/lazy-loader-0.4-pyhd8ed1ab_2.conda
      - conda: https://conda.anaconda.org/conda-forge/linux-64/lcms2-2.17-h717163a_0.conda
      - conda: https://conda.anaconda.org/conda-forge/linux-64/ld_impl_linux-64-2.44-h1423503_1.conda
      - conda: https://conda.anaconda.org/conda-forge/linux-64/lerc-4.0.0-h0aef613_1.conda
      - conda: https://conda.anaconda.org/conda-forge/linux-64/libaec-1.1.4-h3f801dc_0.conda
      - conda: https://conda.anaconda.org/conda-forge/linux-64/libavif16-1.3.0-h766b0b6_0.conda
      - conda: https://conda.anaconda.org/conda-forge/linux-64/libblas-3.9.0-33_h59b9bed_openblas.conda
      - conda: https://conda.anaconda.org/conda-forge/linux-64/libbrotlicommon-1.1.0-hb9d3cd8_3.conda
      - conda: https://conda.anaconda.org/conda-forge/linux-64/libbrotlidec-1.1.0-hb9d3cd8_3.conda
      - conda: https://conda.anaconda.org/conda-forge/linux-64/libbrotlienc-1.1.0-hb9d3cd8_3.conda
      - conda: https://conda.anaconda.org/conda-forge/linux-64/libcblas-3.9.0-33_he106b2a_openblas.conda
      - conda: https://conda.anaconda.org/conda-forge/linux-64/libclang-cpp20.1-20.1.8-default_hddf928d_0.conda
      - conda: https://conda.anaconda.org/conda-forge/linux-64/libclang13-20.1.8-default_ha444ac7_0.conda
      - conda: https://conda.anaconda.org/conda-forge/linux-64/libcups-2.3.3-hb8b1518_5.conda
      - conda: https://conda.anaconda.org/conda-forge/linux-64/libdeflate-1.24-h86f0d12_0.conda
      - conda: https://conda.anaconda.org/conda-forge/linux-64/libdrm-2.4.125-hb9d3cd8_0.conda
      - conda: https://conda.anaconda.org/conda-forge/linux-64/libedit-3.1.20250104-pl5321h7949ede_0.conda
      - conda: https://conda.anaconda.org/conda-forge/linux-64/libegl-1.7.0-ha4b6fd6_2.conda
      - conda: https://conda.anaconda.org/conda-forge/linux-64/libexpat-2.7.1-hecca717_0.conda
      - conda: https://conda.anaconda.org/conda-forge/linux-64/libffi-3.4.6-h2dba641_1.conda
      - conda: https://conda.anaconda.org/conda-forge/linux-64/libfreetype-2.13.3-ha770c72_1.conda
      - conda: https://conda.anaconda.org/conda-forge/linux-64/libfreetype6-2.13.3-h48d6fc4_1.conda
      - conda: https://conda.anaconda.org/conda-forge/linux-64/libgcc-15.1.0-h767d61c_4.conda
      - conda: https://conda.anaconda.org/conda-forge/noarch/libgcc-devel_linux-64-14.3.0-h85bb3a7_104.conda
      - conda: https://conda.anaconda.org/conda-forge/linux-64/libgcc-ng-15.1.0-h69a702a_4.conda
      - conda: https://conda.anaconda.org/conda-forge/linux-64/libgfortran-15.1.0-h69a702a_4.conda
      - conda: https://conda.anaconda.org/conda-forge/linux-64/libgfortran5-15.1.0-hcea5267_4.conda
      - conda: https://conda.anaconda.org/conda-forge/linux-64/libgl-1.7.0-ha4b6fd6_2.conda
      - conda: https://conda.anaconda.org/conda-forge/linux-64/libglib-2.84.3-hf39c6af_0.conda
      - conda: https://conda.anaconda.org/conda-forge/linux-64/libglvnd-1.7.0-ha4b6fd6_2.conda
      - conda: https://conda.anaconda.org/conda-forge/linux-64/libglx-1.7.0-ha4b6fd6_2.conda
      - conda: https://conda.anaconda.org/conda-forge/linux-64/libgomp-15.1.0-h767d61c_4.conda
      - conda: https://conda.anaconda.org/conda-forge/linux-64/libhwy-1.2.0-hf40a0c7_0.conda
      - conda: https://conda.anaconda.org/conda-forge/linux-64/libiconv-1.18-h4ce23a2_1.conda
      - conda: https://conda.anaconda.org/conda-forge/linux-64/libjpeg-turbo-3.1.0-hb9d3cd8_0.conda
      - conda: https://conda.anaconda.org/conda-forge/linux-64/libjxl-0.11.1-h7b0646d_2.conda
      - conda: https://conda.anaconda.org/conda-forge/linux-64/liblapack-3.9.0-33_h7ac8fdf_openblas.conda
      - conda: https://conda.anaconda.org/conda-forge/linux-64/libllvm20-20.1.8-hecd9e04_0.conda
      - conda: https://conda.anaconda.org/conda-forge/linux-64/liblzma-5.8.1-hb9d3cd8_2.conda
      - conda: https://conda.anaconda.org/conda-forge/linux-64/libmpdec-4.0.0-hb9d3cd8_0.conda
      - conda: https://conda.anaconda.org/conda-forge/linux-64/libntlm-1.8-hb9d3cd8_0.conda
      - conda: https://conda.anaconda.org/conda-forge/linux-64/libopenblas-0.3.30-pthreads_h94d23a6_1.conda
      - conda: https://conda.anaconda.org/conda-forge/linux-64/libopengl-1.7.0-ha4b6fd6_2.conda
      - conda: https://conda.anaconda.org/conda-forge/linux-64/libpciaccess-0.18-hb9d3cd8_0.conda
      - conda: https://conda.anaconda.org/conda-forge/linux-64/libpng-1.6.50-h421ea60_1.conda
      - conda: https://conda.anaconda.org/conda-forge/linux-64/libpq-17.5-h27ae623_0.conda
      - conda: https://conda.anaconda.org/conda-forge/linux-64/libsanitizer-14.3.0-hd08acf3_4.conda
      - conda: https://conda.anaconda.org/conda-forge/linux-64/libsodium-1.0.20-h4ab18f5_0.conda
      - conda: https://conda.anaconda.org/conda-forge/linux-64/libsqlite-3.50.4-h0c1763c_0.conda
      - conda: https://conda.anaconda.org/conda-forge/linux-64/libstdcxx-15.1.0-h8f9b012_4.conda
      - conda: https://conda.anaconda.org/conda-forge/noarch/libstdcxx-devel_linux-64-14.3.0-h85bb3a7_104.conda
      - conda: https://conda.anaconda.org/conda-forge/linux-64/libstdcxx-ng-15.1.0-h4852527_4.conda
      - conda: https://conda.anaconda.org/conda-forge/linux-64/libtiff-4.7.0-hf01ce69_5.conda
      - conda: https://conda.anaconda.org/conda-forge/linux-64/libuuid-2.38.1-h0b41bf4_0.conda
      - conda: https://conda.anaconda.org/conda-forge/linux-64/libwebp-base-1.6.0-hd42ef1d_0.conda
      - conda: https://conda.anaconda.org/conda-forge/linux-64/libxcb-1.17.0-h8a09558_0.conda
      - conda: https://conda.anaconda.org/conda-forge/linux-64/libxcrypt-4.4.36-hd590300_1.conda
      - conda: https://conda.anaconda.org/conda-forge/linux-64/libxkbcommon-1.10.0-h65c71a3_0.conda
      - conda: https://conda.anaconda.org/conda-forge/linux-64/libxml2-2.13.8-h04c0eec_1.conda
      - conda: https://conda.anaconda.org/conda-forge/linux-64/libxslt-1.1.43-h7a3aeb2_0.conda
      - conda: https://conda.anaconda.org/conda-forge/linux-64/libzaber-motion-7.10.0-hc050d84_0.conda
      - conda: https://conda.anaconda.org/conda-forge/linux-64/libzlib-1.3.1-hb9d3cd8_2.conda
      - conda: https://conda.anaconda.org/conda-forge/linux-64/libzopfli-1.0.3-h9c3ff4c_0.tar.bz2
      - conda: https://conda.anaconda.org/conda-forge/noarch/loguru-0.7.3-pyh707e725_0.conda
      - conda: https://conda.anaconda.org/conda-forge/linux-64/lz4-c-1.10.0-h5888daf_1.conda
      - conda: https://conda.anaconda.org/conda-forge/linux-64/make-4.4.1-hb9d3cd8_2.conda
      - conda: https://conda.anaconda.org/conda-forge/linux-64/markupsafe-3.0.2-py313h8060acc_1.conda
      - conda: https://conda.anaconda.org/conda-forge/linux-64/matplotlib-3.10.5-py313h78bf25f_0.conda
      - conda: https://conda.anaconda.org/conda-forge/linux-64/matplotlib-base-3.10.5-py313h683a580_0.conda
      - conda: https://conda.anaconda.org/conda-forge/noarch/matplotlib-inline-0.1.7-pyhd8ed1ab_1.conda
      - conda: https://conda.anaconda.org/conda-forge/noarch/mistune-3.1.3-pyh29332c3_0.conda
      - conda: https://conda.anaconda.org/conda-forge/noarch/munkres-1.1.4-pyhd8ed1ab_1.conda
      - conda: https://conda.anaconda.org/conda-forge/noarch/narwhals-2.1.1-pyhe01879c_0.conda
      - conda: https://conda.anaconda.org/conda-forge/noarch/nbclient-0.10.2-pyhd8ed1ab_0.conda
      - conda: https://conda.anaconda.org/conda-forge/noarch/nbconvert-core-7.16.6-pyh29332c3_0.conda
      - conda: https://conda.anaconda.org/conda-forge/noarch/nbformat-5.10.4-pyhd8ed1ab_1.conda
      - conda: https://conda.anaconda.org/conda-forge/linux-64/ncurses-6.5-h2d0b736_3.conda
      - conda: https://conda.anaconda.org/conda-forge/noarch/nest-asyncio-1.6.0-pyhd8ed1ab_1.conda
      - conda: https://conda.anaconda.org/conda-forge/noarch/networkx-3.5-pyhe01879c_0.conda
      - conda: https://conda.anaconda.org/conda-forge/noarch/notebook-shim-0.2.4-pyhd8ed1ab_1.conda
      - conda: https://conda.anaconda.org/conda-forge/linux-64/numpy-2.3.2-py313hf6604e3_0.conda
      - conda: https://conda.anaconda.org/conda-forge/linux-64/openjpeg-2.5.3-h55fea9a_1.conda
      - conda: https://conda.anaconda.org/conda-forge/linux-64/openldap-2.6.10-he970967_0.conda
      - conda: https://conda.anaconda.org/conda-forge/linux-64/openssl-3.5.2-h26f9b46_0.conda
      - conda: https://conda.anaconda.org/conda-forge/noarch/overrides-7.7.0-pyhd8ed1ab_1.conda
      - conda: https://conda.anaconda.org/conda-forge/noarch/packaging-25.0-pyh29332c3_1.conda
      - conda: https://conda.anaconda.org/conda-forge/linux-64/pandas-2.3.1-py313h08cd8bf_0.conda
      - conda: https://conda.anaconda.org/conda-forge/noarch/pandocfilters-1.5.0-pyhd8ed1ab_0.tar.bz2
      - conda: https://conda.anaconda.org/conda-forge/noarch/parso-0.8.4-pyhd8ed1ab_1.conda
      - conda: https://conda.anaconda.org/conda-forge/noarch/patsy-1.0.1-pyhd8ed1ab_1.conda
      - conda: https://conda.anaconda.org/conda-forge/linux-64/pcre2-10.45-hc749103_0.conda
      - conda: https://conda.anaconda.org/conda-forge/linux-64/perl-5.32.1-7_hd590300_perl5.conda
      - conda: https://conda.anaconda.org/conda-forge/noarch/pexpect-4.9.0-pyhd8ed1ab_1.conda
      - conda: https://conda.anaconda.org/conda-forge/noarch/pickleshare-0.7.5-pyhd8ed1ab_1004.conda
      - conda: https://conda.anaconda.org/conda-forge/linux-64/pillow-11.3.0-py313h8db990d_0.conda
      - conda: https://conda.anaconda.org/conda-forge/linux-64/pixman-0.46.4-h537e5f6_0.conda
      - conda: https://conda.anaconda.org/conda-forge/noarch/platformdirs-4.3.8-pyhe01879c_0.conda
      - conda: https://conda.anaconda.org/conda-forge/noarch/plotly-6.3.0-pyhd8ed1ab_0.conda
      - conda: https://conda.anaconda.org/conda-forge/noarch/prometheus_client-0.22.1-pyhd8ed1ab_0.conda
      - conda: https://conda.anaconda.org/conda-forge/noarch/prompt-toolkit-3.0.51-pyha770c72_0.conda
      - conda: https://conda.anaconda.org/conda-forge/linux-64/psutil-7.0.0-py313h536fd9c_0.conda
      - conda: https://conda.anaconda.org/conda-forge/linux-64/pthread-stubs-0.4-hb9d3cd8_1002.conda
      - conda: https://conda.anaconda.org/conda-forge/noarch/ptyprocess-0.7.0-pyhd8ed1ab_1.conda
      - conda: https://conda.anaconda.org/conda-forge/noarch/pure_eval-0.2.3-pyhd8ed1ab_1.conda
      - conda: https://conda.anaconda.org/conda-forge/noarch/pycparser-2.22-pyh29332c3_1.conda
      - conda: https://conda.anaconda.org/conda-forge/noarch/pydantic-2.11.7-pyh3cfb1c2_0.conda
      - conda: https://conda.anaconda.org/conda-forge/linux-64/pydantic-core-2.33.2-py313h4b2b08d_0.conda
      - conda: https://conda.anaconda.org/conda-forge/linux-64/pyepics-3.5.8-py313h78bf25f_0.conda
      - conda: https://conda.anaconda.org/conda-forge/noarch/pygments-2.19.2-pyhd8ed1ab_0.conda
      - conda: https://conda.anaconda.org/conda-forge/noarch/pyparsing-3.2.3-pyhe01879c_2.conda
      - conda: https://conda.anaconda.org/conda-forge/noarch/pyserial-3.5-pyhd8ed1ab_1.conda
      - conda: https://conda.anaconda.org/conda-forge/linux-64/pyside6-6.9.1-py313h7dabd7a_0.conda
      - conda: https://conda.anaconda.org/conda-forge/noarch/pysocks-1.7.1-pyha55dd90_7.conda
      - conda: https://conda.anaconda.org/conda-forge/linux-64/python-3.13.5-hec9711d_102_cp313.conda
      - conda: https://conda.anaconda.org/conda-forge/noarch/python-dateutil-2.9.0.post0-pyhe01879c_2.conda
      - conda: https://conda.anaconda.org/conda-forge/noarch/python-fastjsonschema-2.21.1-pyhd8ed1ab_0.conda
      - conda: https://conda.anaconda.org/conda-forge/noarch/python-json-logger-2.0.7-pyhd8ed1ab_0.conda
      - conda: https://conda.anaconda.org/conda-forge/noarch/python-tzdata-2025.2-pyhd8ed1ab_0.conda
      - conda: https://conda.anaconda.org/conda-forge/noarch/python_abi-3.13-8_cp313.conda
      - conda: https://conda.anaconda.org/conda-forge/noarch/pytz-2025.2-pyhd8ed1ab_0.conda
      - conda: https://conda.anaconda.org/conda-forge/linux-64/pywavelets-1.9.0-py313h29aa505_0.conda
      - conda: https://conda.anaconda.org/conda-forge/linux-64/pyyaml-6.0.2-py313h8060acc_2.conda
      - conda: https://conda.anaconda.org/conda-forge/linux-64/pyzmq-27.0.1-py313hb9b051e_0.conda
      - conda: https://conda.anaconda.org/conda-forge/linux-64/qhull-2020.2-h434a139_5.conda
      - conda: https://conda.anaconda.org/conda-forge/linux-64/qt6-main-6.9.1-h6ac528c_2.conda
      - conda: https://conda.anaconda.org/conda-forge/linux-64/rav1e-0.7.1-h8fae777_3.conda
      - conda: https://conda.anaconda.org/conda-forge/noarch/reactivex-4.0.4-pyhd8ed1ab_1.conda
      - conda: https://conda.anaconda.org/conda-forge/linux-64/readline-8.2-h8c095d6_2.conda
      - conda: https://conda.anaconda.org/conda-forge/noarch/referencing-0.36.2-pyh29332c3_0.conda
      - conda: https://conda.anaconda.org/conda-forge/noarch/requests-2.32.4-pyhd8ed1ab_0.conda
      - conda: https://conda.anaconda.org/conda-forge/noarch/rfc3339-validator-0.1.4-pyhd8ed1ab_1.conda
      - conda: https://conda.anaconda.org/conda-forge/noarch/rfc3986-validator-0.1.1-pyh9f0ad1d_0.tar.bz2
      - conda: https://conda.anaconda.org/conda-forge/noarch/rfc3987-syntax-1.1.0-pyhe01879c_1.conda
      - conda: https://conda.anaconda.org/conda-forge/linux-64/rpds-py-0.27.0-py313h843e2db_0.conda
      - conda: https://conda.anaconda.org/conda-forge/linux-64/scikit-image-0.25.2-py313ha87cce1_1.conda
      - conda: https://conda.anaconda.org/conda-forge/linux-64/scipy-1.16.0-py313h86fcf2b_0.conda
      - conda: https://conda.anaconda.org/conda-forge/noarch/seaborn-0.13.2-hd8ed1ab_3.conda
      - conda: https://conda.anaconda.org/conda-forge/noarch/seaborn-base-0.13.2-pyhd8ed1ab_3.conda
      - conda: https://conda.anaconda.org/conda-forge/noarch/send2trash-1.8.3-pyh0d859eb_1.conda
      - conda: https://conda.anaconda.org/conda-forge/noarch/setuptools-80.9.0-pyhff2d567_0.conda
      - conda: https://conda.anaconda.org/conda-forge/noarch/six-1.17.0-pyhe01879c_1.conda
      - conda: https://conda.anaconda.org/conda-forge/linux-64/snappy-1.2.2-h03e3b7b_0.conda
      - conda: https://conda.anaconda.org/conda-forge/noarch/sniffio-1.3.1-pyhd8ed1ab_1.conda
      - conda: https://conda.anaconda.org/conda-forge/noarch/soupsieve-2.7-pyhd8ed1ab_0.conda
      - conda: https://conda.anaconda.org/conda-forge/noarch/stack_data-0.6.3-pyhd8ed1ab_1.conda
      - conda: https://conda.anaconda.org/conda-forge/linux-64/statsmodels-0.14.5-py313ha014f3b_0.conda
      - conda: https://conda.anaconda.org/conda-forge/linux-64/svt-av1-3.0.2-h5888daf_0.conda
      - conda: https://conda.anaconda.org/conda-forge/noarch/sysroot_linux-64-2.28-h4ee821c_8.conda
      - conda: https://conda.anaconda.org/conda-forge/noarch/terminado-0.18.1-pyh0d859eb_0.conda
      - conda: https://conda.anaconda.org/conda-forge/noarch/tifffile-2025.6.11-pyhd8ed1ab_0.conda
      - conda: https://conda.anaconda.org/conda-forge/noarch/tinycss2-1.4.0-pyhd8ed1ab_0.conda
      - conda: https://conda.anaconda.org/conda-forge/linux-64/tk-8.6.13-noxft_hd72426e_102.conda
      - conda: https://conda.anaconda.org/conda-forge/noarch/tomli-2.2.1-pyhe01879c_2.conda
      - conda: https://conda.anaconda.org/conda-forge/linux-64/tornado-6.5.1-py313h536fd9c_0.conda
      - conda: https://conda.anaconda.org/conda-forge/noarch/tqdm-4.67.1-pyhd8ed1ab_1.conda
      - conda: https://conda.anaconda.org/conda-forge/noarch/traitlets-5.14.3-pyhd8ed1ab_1.conda
      - conda: https://conda.anaconda.org/conda-forge/noarch/types-python-dateutil-2.9.0.20250708-pyhd8ed1ab_0.conda
      - conda: https://conda.anaconda.org/conda-forge/noarch/typing-extensions-4.14.1-h4440ef1_0.conda
      - conda: https://conda.anaconda.org/conda-forge/noarch/typing-inspection-0.4.1-pyhd8ed1ab_0.conda
      - conda: https://conda.anaconda.org/conda-forge/noarch/typing_extensions-4.14.1-pyhe01879c_0.conda
      - conda: https://conda.anaconda.org/conda-forge/noarch/typing_utils-0.1.0-pyhd8ed1ab_1.conda
      - conda: https://conda.anaconda.org/conda-forge/noarch/tzdata-2025b-h78e105d_0.conda
      - conda: https://conda.anaconda.org/conda-forge/noarch/uri-template-1.3.0-pyhd8ed1ab_1.conda
      - conda: https://conda.anaconda.org/conda-forge/noarch/urllib3-2.5.0-pyhd8ed1ab_0.conda
      - conda: https://conda.anaconda.org/conda-forge/linux-64/wayland-1.24.0-h3e06ad9_0.conda
      - conda: https://conda.anaconda.org/conda-forge/noarch/wcwidth-0.2.13-pyhd8ed1ab_1.conda
      - conda: https://conda.anaconda.org/conda-forge/noarch/webcolors-24.11.1-pyhd8ed1ab_0.conda
      - conda: https://conda.anaconda.org/conda-forge/noarch/webencodings-0.5.1-pyhd8ed1ab_3.conda
      - conda: https://conda.anaconda.org/conda-forge/noarch/websocket-client-1.8.0-pyhd8ed1ab_1.conda
      - conda: https://conda.anaconda.org/conda-forge/linux-64/xcb-util-0.4.1-h4f16b4b_2.conda
      - conda: https://conda.anaconda.org/conda-forge/linux-64/xcb-util-cursor-0.1.5-hb9d3cd8_0.conda
      - conda: https://conda.anaconda.org/conda-forge/linux-64/xcb-util-image-0.4.0-hb711507_2.conda
      - conda: https://conda.anaconda.org/conda-forge/linux-64/xcb-util-keysyms-0.4.1-hb711507_0.conda
      - conda: https://conda.anaconda.org/conda-forge/linux-64/xcb-util-renderutil-0.3.10-hb711507_0.conda
      - conda: https://conda.anaconda.org/conda-forge/linux-64/xcb-util-wm-0.4.2-hb711507_0.conda
      - conda: https://conda.anaconda.org/conda-forge/linux-64/xkeyboard-config-2.45-hb9d3cd8_0.conda
      - conda: https://conda.anaconda.org/conda-forge/linux-64/xorg-libice-1.1.2-hb9d3cd8_0.conda
      - conda: https://conda.anaconda.org/conda-forge/linux-64/xorg-libsm-1.2.6-he73a12e_0.conda
      - conda: https://conda.anaconda.org/conda-forge/linux-64/xorg-libx11-1.8.12-h4f16b4b_0.conda
      - conda: https://conda.anaconda.org/conda-forge/linux-64/xorg-libxau-1.0.12-hb9d3cd8_0.conda
      - conda: https://conda.anaconda.org/conda-forge/linux-64/xorg-libxcomposite-0.4.6-hb9d3cd8_2.conda
      - conda: https://conda.anaconda.org/conda-forge/linux-64/xorg-libxcursor-1.2.3-hb9d3cd8_0.conda
      - conda: https://conda.anaconda.org/conda-forge/linux-64/xorg-libxdamage-1.1.6-hb9d3cd8_0.conda
      - conda: https://conda.anaconda.org/conda-forge/linux-64/xorg-libxdmcp-1.1.5-hb9d3cd8_0.conda
      - conda: https://conda.anaconda.org/conda-forge/linux-64/xorg-libxext-1.3.6-hb9d3cd8_0.conda
      - conda: https://conda.anaconda.org/conda-forge/linux-64/xorg-libxfixes-6.0.1-hb9d3cd8_0.conda
      - conda: https://conda.anaconda.org/conda-forge/linux-64/xorg-libxi-1.8.2-hb9d3cd8_0.conda
      - conda: https://conda.anaconda.org/conda-forge/linux-64/xorg-libxrandr-1.5.4-hb9d3cd8_0.conda
      - conda: https://conda.anaconda.org/conda-forge/linux-64/xorg-libxrender-0.9.12-hb9d3cd8_0.conda
      - conda: https://conda.anaconda.org/conda-forge/linux-64/xorg-libxtst-1.2.5-hb9d3cd8_3.conda
      - conda: https://conda.anaconda.org/conda-forge/linux-64/xorg-libxxf86vm-1.1.6-hb9d3cd8_0.conda
      - conda: https://conda.anaconda.org/conda-forge/linux-64/yaml-0.2.5-h280c20c_3.conda
      - conda: https://conda.anaconda.org/conda-forge/noarch/zaber-motion-7.10.0-pyha770c72_0.conda
      - conda: https://conda.anaconda.org/conda-forge/linux-64/zeromq-4.3.5-h3b0a872_7.conda
      - conda: https://conda.anaconda.org/conda-forge/linux-64/zfp-1.0.1-h5888daf_2.conda
      - conda: https://conda.anaconda.org/conda-forge/noarch/zipp-3.23.0-pyhd8ed1ab_0.conda
      - conda: https://conda.anaconda.org/conda-forge/linux-64/zlib-ng-2.2.4-h7955e40_0.conda
      - conda: https://conda.anaconda.org/conda-forge/linux-64/zstandard-0.23.0-py313h536fd9c_2.conda
      - conda: https://conda.anaconda.org/conda-forge/linux-64/zstd-1.5.7-hb8e6e7a_2.conda
      - pypi: ./
      osx-64:
      - conda: https://conda.anaconda.org/conda-forge/noarch/annotated-types-0.7.0-pyhd8ed1ab_1.conda
      - conda: https://conda.anaconda.org/conda-forge/noarch/anyio-4.10.0-pyhe01879c_0.conda
      - conda: https://conda.anaconda.org/conda-forge/osx-64/aom-3.9.1-hf036a51_0.conda
      - conda: https://conda.anaconda.org/conda-forge/noarch/appnope-0.1.4-pyhd8ed1ab_1.conda
      - conda: https://conda.anaconda.org/conda-forge/noarch/argon2-cffi-25.1.0-pyhd8ed1ab_0.conda
      - conda: https://conda.anaconda.org/conda-forge/osx-64/argon2-cffi-bindings-25.1.0-py313h585f44e_0.conda
      - conda: https://conda.anaconda.org/conda-forge/noarch/arrow-1.3.0-pyhd8ed1ab_1.conda
      - conda: https://conda.anaconda.org/conda-forge/noarch/asttokens-3.0.0-pyhd8ed1ab_1.conda
      - conda: https://conda.anaconda.org/conda-forge/noarch/async-lru-2.0.5-pyh29332c3_0.conda
      - conda: https://conda.anaconda.org/conda-forge/noarch/attrs-25.3.0-pyh71513ae_0.conda
      - conda: https://conda.anaconda.org/conda-forge/noarch/babel-2.17.0-pyhd8ed1ab_0.conda
      - conda: https://conda.anaconda.org/conda-forge/noarch/beautifulsoup4-4.13.4-pyha770c72_0.conda
      - conda: https://conda.anaconda.org/conda-forge/noarch/bleach-6.2.0-pyh29332c3_4.conda
      - conda: https://conda.anaconda.org/conda-forge/noarch/bleach-with-css-6.2.0-h82add2a_4.conda
      - conda: https://conda.anaconda.org/conda-forge/osx-64/blosc-1.21.6-hd145fbb_1.conda
      - conda: https://conda.anaconda.org/conda-forge/osx-64/brotli-1.1.0-h6e16a3a_3.conda
      - conda: https://conda.anaconda.org/conda-forge/osx-64/brotli-bin-1.1.0-h6e16a3a_3.conda
      - conda: https://conda.anaconda.org/conda-forge/osx-64/brotli-python-1.1.0-py313h14b76d3_3.conda
      - conda: https://conda.anaconda.org/conda-forge/osx-64/brunsli-0.1-h046ec9c_0.tar.bz2
      - conda: https://conda.anaconda.org/conda-forge/osx-64/bzip2-1.0.8-hfdf4475_7.conda
      - conda: https://conda.anaconda.org/conda-forge/osx-64/c-blosc2-2.19.1-h59c1a78_0.conda
      - conda: https://conda.anaconda.org/conda-forge/osx-64/c-compiler-1.11.0-h7a00415_0.conda
      - conda: https://conda.anaconda.org/conda-forge/noarch/ca-certificates-2025.8.3-hbd8a1cb_0.conda
      - conda: https://conda.anaconda.org/conda-forge/noarch/cached-property-1.5.2-hd8ed1ab_1.tar.bz2
      - conda: https://conda.anaconda.org/conda-forge/noarch/cached_property-1.5.2-pyha770c72_1.tar.bz2
      - conda: https://conda.anaconda.org/conda-forge/osx-64/cctools-1021.4-h67a6458_1.conda
      - conda: https://conda.anaconda.org/conda-forge/osx-64/cctools_osx-64-1021.4-haa85c18_1.conda
      - conda: https://conda.anaconda.org/conda-forge/noarch/certifi-2025.8.3-pyhd8ed1ab_0.conda
      - conda: https://conda.anaconda.org/conda-forge/osx-64/cffi-1.17.1-py313h49682b3_0.conda
      - conda: https://conda.anaconda.org/conda-forge/osx-64/charls-2.4.2-he965462_0.conda
      - conda: https://conda.anaconda.org/conda-forge/noarch/charset-normalizer-3.4.2-pyhd8ed1ab_0.conda
      - conda: https://conda.anaconda.org/conda-forge/osx-64/clang-19-19.1.7-default_h3571c67_3.conda
      - conda: https://conda.anaconda.org/conda-forge/osx-64/clang-19.1.7-default_h576c50e_3.conda
      - conda: https://conda.anaconda.org/conda-forge/osx-64/clang_impl_osx-64-19.1.7-hc73cdc9_25.conda
      - conda: https://conda.anaconda.org/conda-forge/osx-64/clang_osx-64-19.1.7-h7e5c614_25.conda
      - conda: https://conda.anaconda.org/conda-forge/osx-64/clangxx-19.1.7-default_heb2e8d1_3.conda
      - conda: https://conda.anaconda.org/conda-forge/osx-64/clangxx_impl_osx-64-19.1.7-hb295874_25.conda
      - conda: https://conda.anaconda.org/conda-forge/osx-64/clangxx_osx-64-19.1.7-h7e5c614_25.conda
      - conda: https://conda.anaconda.org/conda-forge/noarch/colorama-0.4.6-pyhd8ed1ab_1.conda
      - conda: https://conda.anaconda.org/conda-forge/noarch/comm-0.2.3-pyhe01879c_0.conda
      - conda: https://conda.anaconda.org/conda-forge/osx-64/compiler-rt-19.1.7-h52031e2_0.conda
      - conda: https://conda.anaconda.org/conda-forge/noarch/compiler-rt_osx-64-19.1.7-hc6f8467_0.conda
      - conda: https://conda.anaconda.org/conda-forge/osx-64/contourpy-1.3.3-py313hc551f4f_1.conda
      - conda: https://conda.anaconda.org/conda-forge/osx-64/cxx-compiler-1.11.0-h307afc9_0.conda
      - conda: https://conda.anaconda.org/conda-forge/noarch/cycler-0.12.1-pyhd8ed1ab_1.conda
      - conda: https://conda.anaconda.org/conda-forge/osx-64/dav1d-1.2.1-h0dc2134_0.conda
      - conda: https://conda.anaconda.org/conda-forge/osx-64/debugpy-1.8.16-py313h03db916_0.conda
      - conda: https://conda.anaconda.org/conda-forge/noarch/decorator-5.2.1-pyhd8ed1ab_0.conda
      - conda: https://conda.anaconda.org/conda-forge/noarch/defusedxml-0.7.1-pyhd8ed1ab_0.tar.bz2
      - conda: https://conda.anaconda.org/conda-forge/osx-64/epics-base-7.0.9.0-hf6fa534_1.conda
      - conda: https://conda.anaconda.org/conda-forge/noarch/exceptiongroup-1.3.0-pyhd8ed1ab_0.conda
      - conda: https://conda.anaconda.org/conda-forge/noarch/executing-2.2.0-pyhd8ed1ab_0.conda
      - conda: https://conda.anaconda.org/conda-forge/osx-64/fonttools-4.59.0-py313h4db2fa4_0.conda
      - conda: https://conda.anaconda.org/conda-forge/noarch/fqdn-1.5.1-pyhd8ed1ab_1.conda
      - conda: https://conda.anaconda.org/conda-forge/osx-64/freetype-2.13.3-h694c41f_1.conda
      - conda: https://conda.anaconda.org/conda-forge/osx-64/giflib-5.2.2-h10d778d_0.conda
      - conda: https://conda.anaconda.org/conda-forge/noarch/h11-0.16.0-pyhd8ed1ab_0.conda
      - conda: https://conda.anaconda.org/conda-forge/noarch/h2-4.2.0-pyhd8ed1ab_0.conda
      - conda: https://conda.anaconda.org/conda-forge/noarch/hpack-4.1.0-pyhd8ed1ab_0.conda
      - conda: https://conda.anaconda.org/conda-forge/noarch/httpcore-1.0.9-pyh29332c3_0.conda
      - conda: https://conda.anaconda.org/conda-forge/noarch/httpx-0.28.1-pyhd8ed1ab_0.conda
      - conda: https://conda.anaconda.org/conda-forge/noarch/hyperframe-6.1.0-pyhd8ed1ab_0.conda
      - conda: https://conda.anaconda.org/conda-forge/osx-64/icu-75.1-h120a0e1_0.conda
      - conda: https://conda.anaconda.org/conda-forge/noarch/idna-3.10-pyhd8ed1ab_1.conda
      - conda: https://conda.anaconda.org/conda-forge/osx-64/imagecodecs-2025.8.2-py313h3e234dc_0.conda
      - conda: https://conda.anaconda.org/conda-forge/noarch/imageio-2.37.0-pyhfb79c49_0.conda
      - conda: https://conda.anaconda.org/conda-forge/noarch/importlib-metadata-8.7.0-pyhe01879c_1.conda
      - conda: https://conda.anaconda.org/conda-forge/noarch/importlib_resources-6.5.2-pyhd8ed1ab_0.conda
      - conda: https://conda.anaconda.org/conda-forge/noarch/ipykernel-6.30.1-pyh92f572d_0.conda
      - conda: https://conda.anaconda.org/conda-forge/noarch/ipython-9.4.0-pyhfa0c392_0.conda
      - conda: https://conda.anaconda.org/conda-forge/noarch/ipython_pygments_lexers-1.1.1-pyhd8ed1ab_0.conda
      - conda: https://conda.anaconda.org/conda-forge/noarch/isoduration-20.11.0-pyhd8ed1ab_1.conda
      - conda: https://conda.anaconda.org/conda-forge/noarch/jedi-0.19.2-pyhd8ed1ab_1.conda
      - conda: https://conda.anaconda.org/conda-forge/noarch/jinja2-3.1.6-pyhd8ed1ab_0.conda
      - conda: https://conda.anaconda.org/conda-forge/noarch/json5-0.12.0-pyhd8ed1ab_0.conda
      - conda: https://conda.anaconda.org/conda-forge/osx-64/jsonpointer-3.0.0-py313habf4b1d_1.conda
      - conda: https://conda.anaconda.org/conda-forge/noarch/jsonschema-4.25.0-pyhe01879c_0.conda
      - conda: https://conda.anaconda.org/conda-forge/noarch/jsonschema-specifications-2025.4.1-pyh29332c3_0.conda
      - conda: https://conda.anaconda.org/conda-forge/noarch/jsonschema-with-format-nongpl-4.25.0-he01879c_0.conda
      - conda: https://conda.anaconda.org/conda-forge/noarch/jupyter-lsp-2.2.6-pyhe01879c_0.conda
      - conda: https://conda.anaconda.org/conda-forge/noarch/jupyter_client-8.6.3-pyhd8ed1ab_1.conda
      - conda: https://conda.anaconda.org/conda-forge/noarch/jupyter_core-5.8.1-pyh31011fe_0.conda
      - conda: https://conda.anaconda.org/conda-forge/noarch/jupyter_events-0.12.0-pyh29332c3_0.conda
      - conda: https://conda.anaconda.org/conda-forge/noarch/jupyter_server-2.16.0-pyhe01879c_0.conda
      - conda: https://conda.anaconda.org/conda-forge/noarch/jupyter_server_terminals-0.5.3-pyhd8ed1ab_1.conda
      - conda: https://conda.anaconda.org/conda-forge/noarch/jupyterlab-4.4.5-pyhd8ed1ab_0.conda
      - conda: https://conda.anaconda.org/conda-forge/noarch/jupyterlab_pygments-0.3.0-pyhd8ed1ab_2.conda
      - conda: https://conda.anaconda.org/conda-forge/noarch/jupyterlab_server-2.27.3-pyhd8ed1ab_1.conda
      - conda: https://conda.anaconda.org/conda-forge/osx-64/jxrlib-1.1-h10d778d_3.conda
      - conda: https://conda.anaconda.org/conda-forge/osx-64/kiwisolver-1.4.8-py313ha0b1807_1.conda
      - conda: https://conda.anaconda.org/conda-forge/osx-64/krb5-1.21.3-h37d8d59_0.conda
      - conda: https://conda.anaconda.org/conda-forge/noarch/lark-1.2.2-pyhd8ed1ab_1.conda
      - conda: https://conda.anaconda.org/conda-forge/noarch/lazy-loader-0.4-pyhd8ed1ab_2.conda
      - conda: https://conda.anaconda.org/conda-forge/osx-64/lcms2-2.17-h72f5680_0.conda
      - conda: https://conda.anaconda.org/conda-forge/osx-64/ld64-954.16-hc3792c1_1.conda
      - conda: https://conda.anaconda.org/conda-forge/osx-64/ld64_osx-64-954.16-hf1c22e8_1.conda
      - conda: https://conda.anaconda.org/conda-forge/osx-64/lerc-4.0.0-hcca01a6_1.conda
      - conda: https://conda.anaconda.org/conda-forge/osx-64/libaec-1.1.4-ha6bc127_0.conda
      - conda: https://conda.anaconda.org/conda-forge/osx-64/libavif16-1.3.0-h679cce7_0.conda
      - conda: https://conda.anaconda.org/conda-forge/osx-64/libblas-3.9.0-33_h7f60823_openblas.conda
      - conda: https://conda.anaconda.org/conda-forge/osx-64/libbrotlicommon-1.1.0-h6e16a3a_3.conda
      - conda: https://conda.anaconda.org/conda-forge/osx-64/libbrotlidec-1.1.0-h6e16a3a_3.conda
      - conda: https://conda.anaconda.org/conda-forge/osx-64/libbrotlienc-1.1.0-h6e16a3a_3.conda
      - conda: https://conda.anaconda.org/conda-forge/osx-64/libcblas-3.9.0-33_hff6cab4_openblas.conda
      - conda: https://conda.anaconda.org/conda-forge/osx-64/libclang-cpp19.1-19.1.7-default_h3571c67_3.conda
      - conda: https://conda.anaconda.org/conda-forge/osx-64/libcxx-20.1.8-h3d58e20_1.conda
      - conda: https://conda.anaconda.org/conda-forge/osx-64/libcxx-devel-19.1.7-h7c275be_1.conda
      - conda: https://conda.anaconda.org/conda-forge/osx-64/libdeflate-1.24-hcc1b750_0.conda
      - conda: https://conda.anaconda.org/conda-forge/osx-64/libedit-3.1.20250104-pl5321ha958ccf_0.conda
      - conda: https://conda.anaconda.org/conda-forge/osx-64/libexpat-2.7.1-h21dd04a_0.conda
      - conda: https://conda.anaconda.org/conda-forge/osx-64/libffi-3.4.6-h281671d_1.conda
      - conda: https://conda.anaconda.org/conda-forge/osx-64/libfreetype-2.13.3-h694c41f_1.conda
      - conda: https://conda.anaconda.org/conda-forge/osx-64/libfreetype6-2.13.3-h40dfd5c_1.conda
      - conda: https://conda.anaconda.org/conda-forge/osx-64/libgfortran-5.0.0-14_2_0_h51e75f0_103.conda
      - conda: https://conda.anaconda.org/conda-forge/osx-64/libgfortran5-14.2.0-h51e75f0_103.conda
      - conda: https://conda.anaconda.org/conda-forge/osx-64/libhwy-1.2.0-h5a346ce_0.conda
      - conda: https://conda.anaconda.org/conda-forge/osx-64/libiconv-1.18-h4b5e92a_1.conda
      - conda: https://conda.anaconda.org/conda-forge/osx-64/libjpeg-turbo-3.1.0-h6e16a3a_0.conda
      - conda: https://conda.anaconda.org/conda-forge/osx-64/libjxl-0.11.1-h3e55d66_2.conda
      - conda: https://conda.anaconda.org/conda-forge/osx-64/liblapack-3.9.0-33_h236ab99_openblas.conda
      - conda: https://conda.anaconda.org/conda-forge/osx-64/libllvm19-19.1.7-hc29ff6c_1.conda
      - conda: https://conda.anaconda.org/conda-forge/osx-64/liblzma-5.8.1-hd471939_2.conda
      - conda: https://conda.anaconda.org/conda-forge/osx-64/libmpdec-4.0.0-h6e16a3a_0.conda
      - conda: https://conda.anaconda.org/conda-forge/osx-64/libopenblas-0.3.30-openmp_hbf64a52_0.conda
      - conda: https://conda.anaconda.org/conda-forge/osx-64/libpng-1.6.50-h84aeda2_1.conda
      - conda: https://conda.anaconda.org/conda-forge/osx-64/libsodium-1.0.20-hfdf4475_0.conda
      - conda: https://conda.anaconda.org/conda-forge/osx-64/libsqlite-3.50.4-h39a8b3b_0.conda
      - conda: https://conda.anaconda.org/conda-forge/osx-64/libtiff-4.7.0-h1167cee_5.conda
      - conda: https://conda.anaconda.org/conda-forge/osx-64/libwebp-base-1.6.0-hb807250_0.conda
      - conda: https://conda.anaconda.org/conda-forge/osx-64/libxcb-1.17.0-hf1f96e2_0.conda
      - conda: https://conda.anaconda.org/conda-forge/osx-64/libxml2-2.13.8-he1bc88e_1.conda
      - conda: https://conda.anaconda.org/conda-forge/osx-64/libzaber-motion-7.10.0-h1621e73_0.conda
      - conda: https://conda.anaconda.org/conda-forge/osx-64/libzlib-1.3.1-hd23fc13_2.conda
      - conda: https://conda.anaconda.org/conda-forge/osx-64/libzopfli-1.0.3-h046ec9c_0.tar.bz2
      - conda: https://conda.anaconda.org/conda-forge/osx-64/llvm-openmp-20.1.8-hf4e0ed4_1.conda
      - conda: https://conda.anaconda.org/conda-forge/osx-64/llvm-tools-19-19.1.7-he90a8e3_1.conda
      - conda: https://conda.anaconda.org/conda-forge/osx-64/llvm-tools-19.1.7-h3fe3016_1.conda
      - conda: https://conda.anaconda.org/conda-forge/noarch/loguru-0.7.3-pyh707e725_0.conda
      - conda: https://conda.anaconda.org/conda-forge/osx-64/lz4-c-1.10.0-h240833e_1.conda
      - conda: https://conda.anaconda.org/conda-forge/osx-64/make-4.4.1-h00291cd_2.conda
      - conda: https://conda.anaconda.org/conda-forge/osx-64/markupsafe-3.0.2-py313h717bdf5_1.conda
      - conda: https://conda.anaconda.org/conda-forge/osx-64/matplotlib-3.10.5-py313habf4b1d_0.conda
      - conda: https://conda.anaconda.org/conda-forge/osx-64/matplotlib-base-3.10.5-py313h5771d13_0.conda
      - conda: https://conda.anaconda.org/conda-forge/noarch/matplotlib-inline-0.1.7-pyhd8ed1ab_1.conda
      - conda: https://conda.anaconda.org/conda-forge/noarch/mistune-3.1.3-pyh29332c3_0.conda
      - conda: https://conda.anaconda.org/conda-forge/noarch/munkres-1.1.4-pyhd8ed1ab_1.conda
      - conda: https://conda.anaconda.org/conda-forge/noarch/narwhals-2.1.1-pyhe01879c_0.conda
      - conda: https://conda.anaconda.org/conda-forge/noarch/nbclient-0.10.2-pyhd8ed1ab_0.conda
      - conda: https://conda.anaconda.org/conda-forge/noarch/nbconvert-core-7.16.6-pyh29332c3_0.conda
      - conda: https://conda.anaconda.org/conda-forge/noarch/nbformat-5.10.4-pyhd8ed1ab_1.conda
      - conda: https://conda.anaconda.org/conda-forge/osx-64/ncurses-6.5-h0622a9a_3.conda
      - conda: https://conda.anaconda.org/conda-forge/noarch/nest-asyncio-1.6.0-pyhd8ed1ab_1.conda
      - conda: https://conda.anaconda.org/conda-forge/noarch/networkx-3.5-pyhe01879c_0.conda
      - conda: https://conda.anaconda.org/conda-forge/noarch/notebook-shim-0.2.4-pyhd8ed1ab_1.conda
      - conda: https://conda.anaconda.org/conda-forge/osx-64/numpy-2.3.2-py313hdb1a8e5_0.conda
      - conda: https://conda.anaconda.org/conda-forge/osx-64/openjpeg-2.5.3-h036ada5_1.conda
      - conda: https://conda.anaconda.org/conda-forge/osx-64/openssl-3.5.2-h6e31bce_0.conda
      - conda: https://conda.anaconda.org/conda-forge/noarch/overrides-7.7.0-pyhd8ed1ab_1.conda
      - conda: https://conda.anaconda.org/conda-forge/noarch/packaging-25.0-pyh29332c3_1.conda
      - conda: https://conda.anaconda.org/conda-forge/osx-64/pandas-2.3.1-py313h366a99e_0.conda
      - conda: https://conda.anaconda.org/conda-forge/noarch/pandocfilters-1.5.0-pyhd8ed1ab_0.tar.bz2
      - conda: https://conda.anaconda.org/conda-forge/noarch/parso-0.8.4-pyhd8ed1ab_1.conda
      - conda: https://conda.anaconda.org/conda-forge/noarch/patsy-1.0.1-pyhd8ed1ab_1.conda
      - conda: https://conda.anaconda.org/conda-forge/osx-64/perl-5.32.1-7_h10d778d_perl5.conda
      - conda: https://conda.anaconda.org/conda-forge/noarch/pexpect-4.9.0-pyhd8ed1ab_1.conda
      - conda: https://conda.anaconda.org/conda-forge/noarch/pickleshare-0.7.5-pyhd8ed1ab_1004.conda
      - conda: https://conda.anaconda.org/conda-forge/osx-64/pillow-11.3.0-py313h0c4f865_0.conda
      - conda: https://conda.anaconda.org/conda-forge/noarch/platformdirs-4.3.8-pyhe01879c_0.conda
      - conda: https://conda.anaconda.org/conda-forge/noarch/plotly-6.3.0-pyhd8ed1ab_0.conda
      - conda: https://conda.anaconda.org/conda-forge/noarch/prometheus_client-0.22.1-pyhd8ed1ab_0.conda
      - conda: https://conda.anaconda.org/conda-forge/noarch/prompt-toolkit-3.0.51-pyha770c72_0.conda
      - conda: https://conda.anaconda.org/conda-forge/osx-64/psutil-7.0.0-py313h63b0ddb_0.conda
      - conda: https://conda.anaconda.org/conda-forge/osx-64/pthread-stubs-0.4-h00291cd_1002.conda
      - conda: https://conda.anaconda.org/conda-forge/noarch/ptyprocess-0.7.0-pyhd8ed1ab_1.conda
      - conda: https://conda.anaconda.org/conda-forge/noarch/pure_eval-0.2.3-pyhd8ed1ab_1.conda
      - conda: https://conda.anaconda.org/conda-forge/noarch/pycparser-2.22-pyh29332c3_1.conda
      - conda: https://conda.anaconda.org/conda-forge/noarch/pydantic-2.11.7-pyh3cfb1c2_0.conda
      - conda: https://conda.anaconda.org/conda-forge/osx-64/pydantic-core-2.33.2-py313hb35714d_0.conda
      - conda: https://conda.anaconda.org/conda-forge/osx-64/pyepics-3.5.8-py313habf4b1d_0.conda
      - conda: https://conda.anaconda.org/conda-forge/noarch/pygments-2.19.2-pyhd8ed1ab_0.conda
      - conda: https://conda.anaconda.org/conda-forge/osx-64/pyobjc-core-11.1-py313h6971d95_0.conda
      - conda: https://conda.anaconda.org/conda-forge/osx-64/pyobjc-framework-cocoa-11.1-py313h19a8f7f_0.conda
      - conda: https://conda.anaconda.org/conda-forge/noarch/pyparsing-3.2.3-pyhe01879c_2.conda
      - conda: https://conda.anaconda.org/conda-forge/noarch/pyserial-3.5-pyhd8ed1ab_1.conda
      - conda: https://conda.anaconda.org/conda-forge/noarch/pysocks-1.7.1-pyha55dd90_7.conda
      - conda: https://conda.anaconda.org/conda-forge/osx-64/python-3.13.5-hc3a4c56_102_cp313.conda
      - conda: https://conda.anaconda.org/conda-forge/noarch/python-dateutil-2.9.0.post0-pyhe01879c_2.conda
      - conda: https://conda.anaconda.org/conda-forge/noarch/python-fastjsonschema-2.21.1-pyhd8ed1ab_0.conda
      - conda: https://conda.anaconda.org/conda-forge/noarch/python-json-logger-2.0.7-pyhd8ed1ab_0.conda
      - conda: https://conda.anaconda.org/conda-forge/noarch/python-tzdata-2025.2-pyhd8ed1ab_0.conda
      - conda: https://conda.anaconda.org/conda-forge/noarch/python_abi-3.13-8_cp313.conda
      - conda: https://conda.anaconda.org/conda-forge/noarch/pytz-2025.2-pyhd8ed1ab_0.conda
      - conda: https://conda.anaconda.org/conda-forge/osx-64/pywavelets-1.9.0-py313h21af7b8_0.conda
      - conda: https://conda.anaconda.org/conda-forge/osx-64/pyyaml-6.0.2-py313h717bdf5_2.conda
      - conda: https://conda.anaconda.org/conda-forge/osx-64/pyzmq-27.0.1-py313hc53fb4d_0.conda
      - conda: https://conda.anaconda.org/conda-forge/osx-64/qhull-2020.2-h3c5361c_5.conda
      - conda: https://conda.anaconda.org/conda-forge/osx-64/rav1e-0.7.1-h371c88c_3.conda
      - conda: https://conda.anaconda.org/conda-forge/noarch/reactivex-4.0.4-pyhd8ed1ab_1.conda
      - conda: https://conda.anaconda.org/conda-forge/osx-64/readline-8.2-h7cca4af_2.conda
      - conda: https://conda.anaconda.org/conda-forge/noarch/referencing-0.36.2-pyh29332c3_0.conda
      - conda: https://conda.anaconda.org/conda-forge/noarch/requests-2.32.4-pyhd8ed1ab_0.conda
      - conda: https://conda.anaconda.org/conda-forge/noarch/rfc3339-validator-0.1.4-pyhd8ed1ab_1.conda
      - conda: https://conda.anaconda.org/conda-forge/noarch/rfc3986-validator-0.1.1-pyh9f0ad1d_0.tar.bz2
      - conda: https://conda.anaconda.org/conda-forge/noarch/rfc3987-syntax-1.1.0-pyhe01879c_1.conda
      - conda: https://conda.anaconda.org/conda-forge/osx-64/rpds-py-0.27.0-py313h66e1e84_0.conda
      - conda: https://conda.anaconda.org/conda-forge/osx-64/scikit-image-0.25.2-py313h2e7108f_1.conda
      - conda: https://conda.anaconda.org/conda-forge/osx-64/scipy-1.16.0-py313h7e69c36_0.conda
      - conda: https://conda.anaconda.org/conda-forge/noarch/seaborn-0.13.2-hd8ed1ab_3.conda
      - conda: https://conda.anaconda.org/conda-forge/noarch/seaborn-base-0.13.2-pyhd8ed1ab_3.conda
      - conda: https://conda.anaconda.org/conda-forge/noarch/send2trash-1.8.3-pyh31c8845_1.conda
      - conda: https://conda.anaconda.org/conda-forge/noarch/setuptools-80.9.0-pyhff2d567_0.conda
      - conda: https://conda.anaconda.org/conda-forge/osx-64/sigtool-0.1.3-h88f4db0_0.tar.bz2
      - conda: https://conda.anaconda.org/conda-forge/noarch/six-1.17.0-pyhe01879c_1.conda
      - conda: https://conda.anaconda.org/conda-forge/osx-64/snappy-1.2.2-h25c286d_0.conda
      - conda: https://conda.anaconda.org/conda-forge/noarch/sniffio-1.3.1-pyhd8ed1ab_1.conda
      - conda: https://conda.anaconda.org/conda-forge/noarch/soupsieve-2.7-pyhd8ed1ab_0.conda
      - conda: https://conda.anaconda.org/conda-forge/noarch/stack_data-0.6.3-pyhd8ed1ab_1.conda
      - conda: https://conda.anaconda.org/conda-forge/osx-64/statsmodels-0.14.5-py313h1492807_0.conda
      - conda: https://conda.anaconda.org/conda-forge/osx-64/svt-av1-3.0.2-h240833e_0.conda
      - conda: https://conda.anaconda.org/conda-forge/osx-64/tapi-1300.6.5-h390ca13_0.conda
      - conda: https://conda.anaconda.org/conda-forge/noarch/terminado-0.18.1-pyh31c8845_0.conda
      - conda: https://conda.anaconda.org/conda-forge/noarch/tifffile-2025.6.11-pyhd8ed1ab_0.conda
      - conda: https://conda.anaconda.org/conda-forge/noarch/tinycss2-1.4.0-pyhd8ed1ab_0.conda
      - conda: https://conda.anaconda.org/conda-forge/osx-64/tk-8.6.13-hf689a15_2.conda
      - conda: https://conda.anaconda.org/conda-forge/noarch/tomli-2.2.1-pyhe01879c_2.conda
      - conda: https://conda.anaconda.org/conda-forge/osx-64/tornado-6.5.1-py313h63b0ddb_0.conda
      - conda: https://conda.anaconda.org/conda-forge/noarch/tqdm-4.67.1-pyhd8ed1ab_1.conda
      - conda: https://conda.anaconda.org/conda-forge/noarch/traitlets-5.14.3-pyhd8ed1ab_1.conda
      - conda: https://conda.anaconda.org/conda-forge/noarch/types-python-dateutil-2.9.0.20250708-pyhd8ed1ab_0.conda
      - conda: https://conda.anaconda.org/conda-forge/noarch/typing-extensions-4.14.1-h4440ef1_0.conda
      - conda: https://conda.anaconda.org/conda-forge/noarch/typing-inspection-0.4.1-pyhd8ed1ab_0.conda
      - conda: https://conda.anaconda.org/conda-forge/noarch/typing_extensions-4.14.1-pyhe01879c_0.conda
      - conda: https://conda.anaconda.org/conda-forge/noarch/typing_utils-0.1.0-pyhd8ed1ab_1.conda
      - conda: https://conda.anaconda.org/conda-forge/noarch/tzdata-2025b-h78e105d_0.conda
      - conda: https://conda.anaconda.org/conda-forge/noarch/uri-template-1.3.0-pyhd8ed1ab_1.conda
      - conda: https://conda.anaconda.org/conda-forge/noarch/urllib3-2.5.0-pyhd8ed1ab_0.conda
      - conda: https://conda.anaconda.org/conda-forge/noarch/wcwidth-0.2.13-pyhd8ed1ab_1.conda
      - conda: https://conda.anaconda.org/conda-forge/noarch/webcolors-24.11.1-pyhd8ed1ab_0.conda
      - conda: https://conda.anaconda.org/conda-forge/noarch/webencodings-0.5.1-pyhd8ed1ab_3.conda
      - conda: https://conda.anaconda.org/conda-forge/noarch/websocket-client-1.8.0-pyhd8ed1ab_1.conda
      - conda: https://conda.anaconda.org/conda-forge/osx-64/xorg-libxau-1.0.12-h6e16a3a_0.conda
      - conda: https://conda.anaconda.org/conda-forge/osx-64/xorg-libxdmcp-1.1.5-h00291cd_0.conda
      - conda: https://conda.anaconda.org/conda-forge/osx-64/yaml-0.2.5-h4132b18_3.conda
      - conda: https://conda.anaconda.org/conda-forge/noarch/zaber-motion-7.10.0-pyha770c72_0.conda
      - conda: https://conda.anaconda.org/conda-forge/osx-64/zeromq-4.3.5-h7130eaa_7.conda
      - conda: https://conda.anaconda.org/conda-forge/osx-64/zfp-1.0.1-h469392a_2.conda
      - conda: https://conda.anaconda.org/conda-forge/noarch/zipp-3.23.0-pyhd8ed1ab_0.conda
      - conda: https://conda.anaconda.org/conda-forge/osx-64/zlib-ng-2.2.4-h04d1b7c_0.conda
      - conda: https://conda.anaconda.org/conda-forge/osx-64/zstandard-0.23.0-py313h63b0ddb_2.conda
      - conda: https://conda.anaconda.org/conda-forge/osx-64/zstd-1.5.7-h8210216_2.conda
      - pypi: ./
      osx-arm64:
      - conda: https://conda.anaconda.org/conda-forge/noarch/annotated-types-0.7.0-pyhd8ed1ab_1.conda
      - conda: https://conda.anaconda.org/conda-forge/noarch/anyio-4.10.0-pyhe01879c_0.conda
      - conda: https://conda.anaconda.org/conda-forge/osx-arm64/aom-3.9.1-h7bae524_0.conda
      - conda: https://conda.anaconda.org/conda-forge/noarch/appnope-0.1.4-pyhd8ed1ab_1.conda
      - conda: https://conda.anaconda.org/conda-forge/noarch/argon2-cffi-25.1.0-pyhd8ed1ab_0.conda
      - conda: https://conda.anaconda.org/conda-forge/osx-arm64/argon2-cffi-bindings-25.1.0-py313hcdf3177_0.conda
      - conda: https://conda.anaconda.org/conda-forge/noarch/arrow-1.3.0-pyhd8ed1ab_1.conda
      - conda: https://conda.anaconda.org/conda-forge/noarch/asttokens-3.0.0-pyhd8ed1ab_1.conda
      - conda: https://conda.anaconda.org/conda-forge/noarch/async-lru-2.0.5-pyh29332c3_0.conda
      - conda: https://conda.anaconda.org/conda-forge/noarch/attrs-25.3.0-pyh71513ae_0.conda
      - conda: https://conda.anaconda.org/conda-forge/noarch/babel-2.17.0-pyhd8ed1ab_0.conda
      - conda: https://conda.anaconda.org/conda-forge/noarch/beautifulsoup4-4.13.4-pyha770c72_0.conda
      - conda: https://conda.anaconda.org/conda-forge/noarch/bleach-6.2.0-pyh29332c3_4.conda
      - conda: https://conda.anaconda.org/conda-forge/noarch/bleach-with-css-6.2.0-h82add2a_4.conda
      - conda: https://conda.anaconda.org/conda-forge/osx-arm64/blosc-1.21.6-h7dd00d9_1.conda
      - conda: https://conda.anaconda.org/conda-forge/osx-arm64/brotli-1.1.0-h5505292_3.conda
      - conda: https://conda.anaconda.org/conda-forge/osx-arm64/brotli-bin-1.1.0-h5505292_3.conda
      - conda: https://conda.anaconda.org/conda-forge/osx-arm64/brotli-python-1.1.0-py313h928ef07_3.conda
      - conda: https://conda.anaconda.org/conda-forge/osx-arm64/brunsli-0.1-h9f76cd9_0.tar.bz2
      - conda: https://conda.anaconda.org/conda-forge/osx-arm64/bzip2-1.0.8-h99b78c6_7.conda
      - conda: https://conda.anaconda.org/conda-forge/osx-arm64/c-blosc2-2.19.1-h9c47b6e_0.conda
      - conda: https://conda.anaconda.org/conda-forge/osx-arm64/c-compiler-1.11.0-h61f9b84_0.conda
      - conda: https://conda.anaconda.org/conda-forge/noarch/ca-certificates-2025.8.3-hbd8a1cb_0.conda
      - conda: https://conda.anaconda.org/conda-forge/noarch/cached-property-1.5.2-hd8ed1ab_1.tar.bz2
      - conda: https://conda.anaconda.org/conda-forge/noarch/cached_property-1.5.2-pyha770c72_1.tar.bz2
      - conda: https://conda.anaconda.org/conda-forge/osx-arm64/cctools-1021.4-hd01ab73_1.conda
      - conda: https://conda.anaconda.org/conda-forge/osx-arm64/cctools_osx-arm64-1021.4-haeb51d2_1.conda
      - conda: https://conda.anaconda.org/conda-forge/noarch/certifi-2025.8.3-pyhd8ed1ab_0.conda
      - conda: https://conda.anaconda.org/conda-forge/osx-arm64/cffi-1.17.1-py313hc845a76_0.conda
      - conda: https://conda.anaconda.org/conda-forge/osx-arm64/charls-2.4.2-h13dd4ca_0.conda
      - conda: https://conda.anaconda.org/conda-forge/noarch/charset-normalizer-3.4.2-pyhd8ed1ab_0.conda
      - conda: https://conda.anaconda.org/conda-forge/osx-arm64/clang-19-19.1.7-default_hf90f093_3.conda
      - conda: https://conda.anaconda.org/conda-forge/osx-arm64/clang-19.1.7-default_h474c9e2_3.conda
      - conda: https://conda.anaconda.org/conda-forge/osx-arm64/clang_impl_osx-arm64-19.1.7-h76e6a08_25.conda
      - conda: https://conda.anaconda.org/conda-forge/osx-arm64/clang_osx-arm64-19.1.7-h07b0088_25.conda
      - conda: https://conda.anaconda.org/conda-forge/osx-arm64/clangxx-19.1.7-default_h1ffe849_3.conda
      - conda: https://conda.anaconda.org/conda-forge/osx-arm64/clangxx_impl_osx-arm64-19.1.7-h276745f_25.conda
      - conda: https://conda.anaconda.org/conda-forge/osx-arm64/clangxx_osx-arm64-19.1.7-h07b0088_25.conda
      - conda: https://conda.anaconda.org/conda-forge/noarch/colorama-0.4.6-pyhd8ed1ab_1.conda
      - conda: https://conda.anaconda.org/conda-forge/noarch/comm-0.2.3-pyhe01879c_0.conda
      - conda: https://conda.anaconda.org/conda-forge/osx-arm64/compiler-rt-19.1.7-hd2aecb6_0.conda
      - conda: https://conda.anaconda.org/conda-forge/noarch/compiler-rt_osx-arm64-19.1.7-h7969c41_0.conda
      - conda: https://conda.anaconda.org/conda-forge/osx-arm64/contourpy-1.3.3-py313hc50a443_1.conda
      - conda: https://conda.anaconda.org/conda-forge/osx-arm64/cxx-compiler-1.11.0-h88570a1_0.conda
      - conda: https://conda.anaconda.org/conda-forge/noarch/cycler-0.12.1-pyhd8ed1ab_1.conda
      - conda: https://conda.anaconda.org/conda-forge/osx-arm64/dav1d-1.2.1-hb547adb_0.conda
      - conda: https://conda.anaconda.org/conda-forge/osx-arm64/debugpy-1.8.16-py313hab38a8b_0.conda
      - conda: https://conda.anaconda.org/conda-forge/noarch/decorator-5.2.1-pyhd8ed1ab_0.conda
      - conda: https://conda.anaconda.org/conda-forge/noarch/defusedxml-0.7.1-pyhd8ed1ab_0.tar.bz2
      - conda: https://conda.anaconda.org/conda-forge/osx-arm64/epics-base-7.0.9.0-h533dc10_1.conda
      - conda: https://conda.anaconda.org/conda-forge/noarch/exceptiongroup-1.3.0-pyhd8ed1ab_0.conda
      - conda: https://conda.anaconda.org/conda-forge/noarch/executing-2.2.0-pyhd8ed1ab_0.conda
      - conda: https://conda.anaconda.org/conda-forge/osx-arm64/fonttools-4.59.0-py313ha0c97b7_0.conda
      - conda: https://conda.anaconda.org/conda-forge/noarch/fqdn-1.5.1-pyhd8ed1ab_1.conda
      - conda: https://conda.anaconda.org/conda-forge/osx-arm64/freetype-2.13.3-hce30654_1.conda
      - conda: https://conda.anaconda.org/conda-forge/osx-arm64/giflib-5.2.2-h93a5062_0.conda
      - conda: https://conda.anaconda.org/conda-forge/noarch/h11-0.16.0-pyhd8ed1ab_0.conda
      - conda: https://conda.anaconda.org/conda-forge/noarch/h2-4.2.0-pyhd8ed1ab_0.conda
      - conda: https://conda.anaconda.org/conda-forge/noarch/hpack-4.1.0-pyhd8ed1ab_0.conda
      - conda: https://conda.anaconda.org/conda-forge/noarch/httpcore-1.0.9-pyh29332c3_0.conda
      - conda: https://conda.anaconda.org/conda-forge/noarch/httpx-0.28.1-pyhd8ed1ab_0.conda
      - conda: https://conda.anaconda.org/conda-forge/noarch/hyperframe-6.1.0-pyhd8ed1ab_0.conda
      - conda: https://conda.anaconda.org/conda-forge/osx-arm64/icu-75.1-hfee45f7_0.conda
      - conda: https://conda.anaconda.org/conda-forge/noarch/idna-3.10-pyhd8ed1ab_1.conda
      - conda: https://conda.anaconda.org/conda-forge/osx-arm64/imagecodecs-2025.8.2-py313hab29826_0.conda
      - conda: https://conda.anaconda.org/conda-forge/noarch/imageio-2.37.0-pyhfb79c49_0.conda
      - conda: https://conda.anaconda.org/conda-forge/noarch/importlib-metadata-8.7.0-pyhe01879c_1.conda
      - conda: https://conda.anaconda.org/conda-forge/noarch/importlib_resources-6.5.2-pyhd8ed1ab_0.conda
      - conda: https://conda.anaconda.org/conda-forge/noarch/ipykernel-6.30.1-pyh92f572d_0.conda
      - conda: https://conda.anaconda.org/conda-forge/noarch/ipython-9.4.0-pyhfa0c392_0.conda
      - conda: https://conda.anaconda.org/conda-forge/noarch/ipython_pygments_lexers-1.1.1-pyhd8ed1ab_0.conda
      - conda: https://conda.anaconda.org/conda-forge/noarch/isoduration-20.11.0-pyhd8ed1ab_1.conda
      - conda: https://conda.anaconda.org/conda-forge/noarch/jedi-0.19.2-pyhd8ed1ab_1.conda
      - conda: https://conda.anaconda.org/conda-forge/noarch/jinja2-3.1.6-pyhd8ed1ab_0.conda
      - conda: https://conda.anaconda.org/conda-forge/noarch/json5-0.12.0-pyhd8ed1ab_0.conda
      - conda: https://conda.anaconda.org/conda-forge/osx-arm64/jsonpointer-3.0.0-py313h8f79df9_1.conda
      - conda: https://conda.anaconda.org/conda-forge/noarch/jsonschema-4.25.0-pyhe01879c_0.conda
      - conda: https://conda.anaconda.org/conda-forge/noarch/jsonschema-specifications-2025.4.1-pyh29332c3_0.conda
      - conda: https://conda.anaconda.org/conda-forge/noarch/jsonschema-with-format-nongpl-4.25.0-he01879c_0.conda
      - conda: https://conda.anaconda.org/conda-forge/noarch/jupyter-lsp-2.2.6-pyhe01879c_0.conda
      - conda: https://conda.anaconda.org/conda-forge/noarch/jupyter_client-8.6.3-pyhd8ed1ab_1.conda
      - conda: https://conda.anaconda.org/conda-forge/noarch/jupyter_core-5.8.1-pyh31011fe_0.conda
      - conda: https://conda.anaconda.org/conda-forge/noarch/jupyter_events-0.12.0-pyh29332c3_0.conda
      - conda: https://conda.anaconda.org/conda-forge/noarch/jupyter_server-2.16.0-pyhe01879c_0.conda
      - conda: https://conda.anaconda.org/conda-forge/noarch/jupyter_server_terminals-0.5.3-pyhd8ed1ab_1.conda
      - conda: https://conda.anaconda.org/conda-forge/noarch/jupyterlab-4.4.5-pyhd8ed1ab_0.conda
      - conda: https://conda.anaconda.org/conda-forge/noarch/jupyterlab_pygments-0.3.0-pyhd8ed1ab_2.conda
      - conda: https://conda.anaconda.org/conda-forge/noarch/jupyterlab_server-2.27.3-pyhd8ed1ab_1.conda
      - conda: https://conda.anaconda.org/conda-forge/osx-arm64/jxrlib-1.1-h93a5062_3.conda
      - conda: https://conda.anaconda.org/conda-forge/osx-arm64/kiwisolver-1.4.8-py313h0ebd0e5_1.conda
      - conda: https://conda.anaconda.org/conda-forge/osx-arm64/krb5-1.21.3-h237132a_0.conda
      - conda: https://conda.anaconda.org/conda-forge/noarch/lark-1.2.2-pyhd8ed1ab_1.conda
      - conda: https://conda.anaconda.org/conda-forge/noarch/lazy-loader-0.4-pyhd8ed1ab_2.conda
      - conda: https://conda.anaconda.org/conda-forge/osx-arm64/lcms2-2.17-h7eeda09_0.conda
      - conda: https://conda.anaconda.org/conda-forge/osx-arm64/ld64-954.16-he86490a_1.conda
      - conda: https://conda.anaconda.org/conda-forge/osx-arm64/ld64_osx-arm64-954.16-hc42d924_1.conda
      - conda: https://conda.anaconda.org/conda-forge/osx-arm64/lerc-4.0.0-hd64df32_1.conda
      - conda: https://conda.anaconda.org/conda-forge/osx-arm64/libaec-1.1.4-h51d1e36_0.conda
      - conda: https://conda.anaconda.org/conda-forge/osx-arm64/libavif16-1.3.0-hf1e31eb_0.conda
      - conda: https://conda.anaconda.org/conda-forge/osx-arm64/libblas-3.9.0-33_h10e41b3_openblas.conda
      - conda: https://conda.anaconda.org/conda-forge/osx-arm64/libbrotlicommon-1.1.0-h5505292_3.conda
      - conda: https://conda.anaconda.org/conda-forge/osx-arm64/libbrotlidec-1.1.0-h5505292_3.conda
      - conda: https://conda.anaconda.org/conda-forge/osx-arm64/libbrotlienc-1.1.0-h5505292_3.conda
      - conda: https://conda.anaconda.org/conda-forge/osx-arm64/libcblas-3.9.0-33_hb3479ef_openblas.conda
      - conda: https://conda.anaconda.org/conda-forge/osx-arm64/libclang-cpp19.1-19.1.7-default_hf90f093_3.conda
      - conda: https://conda.anaconda.org/conda-forge/osx-arm64/libcxx-20.1.8-hf598326_1.conda
      - conda: https://conda.anaconda.org/conda-forge/osx-arm64/libcxx-devel-19.1.7-h6dc3340_1.conda
      - conda: https://conda.anaconda.org/conda-forge/osx-arm64/libdeflate-1.24-h5773f1b_0.conda
      - conda: https://conda.anaconda.org/conda-forge/osx-arm64/libedit-3.1.20250104-pl5321hafb1f1b_0.conda
      - conda: https://conda.anaconda.org/conda-forge/osx-arm64/libexpat-2.7.1-hec049ff_0.conda
      - conda: https://conda.anaconda.org/conda-forge/osx-arm64/libffi-3.4.6-h1da3d7d_1.conda
      - conda: https://conda.anaconda.org/conda-forge/osx-arm64/libfreetype-2.13.3-hce30654_1.conda
      - conda: https://conda.anaconda.org/conda-forge/osx-arm64/libfreetype6-2.13.3-h1d14073_1.conda
      - conda: https://conda.anaconda.org/conda-forge/osx-arm64/libgfortran-5.0.0-14_2_0_h6c33f7e_103.conda
      - conda: https://conda.anaconda.org/conda-forge/osx-arm64/libgfortran5-14.2.0-h6c33f7e_103.conda
      - conda: https://conda.anaconda.org/conda-forge/osx-arm64/libhwy-1.2.0-h9a9ea7e_0.conda
      - conda: https://conda.anaconda.org/conda-forge/osx-arm64/libiconv-1.18-hfe07756_1.conda
      - conda: https://conda.anaconda.org/conda-forge/osx-arm64/libjpeg-turbo-3.1.0-h5505292_0.conda
      - conda: https://conda.anaconda.org/conda-forge/osx-arm64/libjxl-0.11.1-h72d67bc_2.conda
      - conda: https://conda.anaconda.org/conda-forge/osx-arm64/liblapack-3.9.0-33_hc9a63f6_openblas.conda
      - conda: https://conda.anaconda.org/conda-forge/osx-arm64/libllvm19-19.1.7-hc4b4ae8_1.conda
      - conda: https://conda.anaconda.org/conda-forge/osx-arm64/liblzma-5.8.1-h39f12f2_2.conda
      - conda: https://conda.anaconda.org/conda-forge/osx-arm64/libmpdec-4.0.0-h5505292_0.conda
      - conda: https://conda.anaconda.org/conda-forge/osx-arm64/libopenblas-0.3.30-openmp_hf332438_0.conda
      - conda: https://conda.anaconda.org/conda-forge/osx-arm64/libpng-1.6.50-h280e0eb_1.conda
      - conda: https://conda.anaconda.org/conda-forge/osx-arm64/libsodium-1.0.20-h99b78c6_0.conda
      - conda: https://conda.anaconda.org/conda-forge/osx-arm64/libsqlite-3.50.4-h4237e3c_0.conda
      - conda: https://conda.anaconda.org/conda-forge/osx-arm64/libtiff-4.7.0-h2f21f7c_5.conda
      - conda: https://conda.anaconda.org/conda-forge/osx-arm64/libwebp-base-1.6.0-h07db88b_0.conda
      - conda: https://conda.anaconda.org/conda-forge/osx-arm64/libxcb-1.17.0-hdb1d25a_0.conda
      - conda: https://conda.anaconda.org/conda-forge/osx-arm64/libxml2-2.13.8-h4a9ca0c_1.conda
      - conda: https://conda.anaconda.org/conda-forge/osx-arm64/libzaber-motion-7.10.0-hb80d1ce_0.conda
      - conda: https://conda.anaconda.org/conda-forge/osx-arm64/libzlib-1.3.1-h8359307_2.conda
      - conda: https://conda.anaconda.org/conda-forge/osx-arm64/libzopfli-1.0.3-h9f76cd9_0.tar.bz2
      - conda: https://conda.anaconda.org/conda-forge/osx-arm64/llvm-openmp-20.1.8-hbb9b287_1.conda
      - conda: https://conda.anaconda.org/conda-forge/osx-arm64/llvm-tools-19-19.1.7-h87a4c7e_1.conda
      - conda: https://conda.anaconda.org/conda-forge/osx-arm64/llvm-tools-19.1.7-hd2aecb6_1.conda
      - conda: https://conda.anaconda.org/conda-forge/noarch/loguru-0.7.3-pyh707e725_0.conda
      - conda: https://conda.anaconda.org/conda-forge/osx-arm64/lz4-c-1.10.0-h286801f_1.conda
      - conda: https://conda.anaconda.org/conda-forge/osx-arm64/make-4.4.1-hc9fafa5_2.conda
      - conda: https://conda.anaconda.org/conda-forge/osx-arm64/markupsafe-3.0.2-py313ha9b7d5b_1.conda
      - conda: https://conda.anaconda.org/conda-forge/osx-arm64/matplotlib-3.10.5-py313h39782a4_0.conda
      - conda: https://conda.anaconda.org/conda-forge/osx-arm64/matplotlib-base-3.10.5-py313h919948c_0.conda
      - conda: https://conda.anaconda.org/conda-forge/noarch/matplotlib-inline-0.1.7-pyhd8ed1ab_1.conda
      - conda: https://conda.anaconda.org/conda-forge/noarch/mistune-3.1.3-pyh29332c3_0.conda
      - conda: https://conda.anaconda.org/conda-forge/noarch/munkres-1.1.4-pyhd8ed1ab_1.conda
      - conda: https://conda.anaconda.org/conda-forge/noarch/narwhals-2.1.1-pyhe01879c_0.conda
      - conda: https://conda.anaconda.org/conda-forge/noarch/nbclient-0.10.2-pyhd8ed1ab_0.conda
      - conda: https://conda.anaconda.org/conda-forge/noarch/nbconvert-core-7.16.6-pyh29332c3_0.conda
      - conda: https://conda.anaconda.org/conda-forge/noarch/nbformat-5.10.4-pyhd8ed1ab_1.conda
      - conda: https://conda.anaconda.org/conda-forge/osx-arm64/ncurses-6.5-h5e97a16_3.conda
      - conda: https://conda.anaconda.org/conda-forge/noarch/nest-asyncio-1.6.0-pyhd8ed1ab_1.conda
      - conda: https://conda.anaconda.org/conda-forge/noarch/networkx-3.5-pyhe01879c_0.conda
      - conda: https://conda.anaconda.org/conda-forge/noarch/notebook-shim-0.2.4-pyhd8ed1ab_1.conda
      - conda: https://conda.anaconda.org/conda-forge/osx-arm64/numpy-2.3.2-py313h674b998_0.conda
      - conda: https://conda.anaconda.org/conda-forge/osx-arm64/openjpeg-2.5.3-h889cd5d_1.conda
      - conda: https://conda.anaconda.org/conda-forge/osx-arm64/openssl-3.5.2-he92f556_0.conda
      - conda: https://conda.anaconda.org/conda-forge/noarch/overrides-7.7.0-pyhd8ed1ab_1.conda
      - conda: https://conda.anaconda.org/conda-forge/noarch/packaging-25.0-pyh29332c3_1.conda
      - conda: https://conda.anaconda.org/conda-forge/osx-arm64/pandas-2.3.1-py313hd1f53c0_0.conda
      - conda: https://conda.anaconda.org/conda-forge/noarch/pandocfilters-1.5.0-pyhd8ed1ab_0.tar.bz2
      - conda: https://conda.anaconda.org/conda-forge/noarch/parso-0.8.4-pyhd8ed1ab_1.conda
      - conda: https://conda.anaconda.org/conda-forge/noarch/patsy-1.0.1-pyhd8ed1ab_1.conda
      - conda: https://conda.anaconda.org/conda-forge/osx-arm64/perl-5.32.1-7_h4614cfb_perl5.conda
      - conda: https://conda.anaconda.org/conda-forge/noarch/pexpect-4.9.0-pyhd8ed1ab_1.conda
      - conda: https://conda.anaconda.org/conda-forge/noarch/pickleshare-0.7.5-pyhd8ed1ab_1004.conda
      - conda: https://conda.anaconda.org/conda-forge/osx-arm64/pillow-11.3.0-py313hb37fac4_0.conda
      - conda: https://conda.anaconda.org/conda-forge/noarch/platformdirs-4.3.8-pyhe01879c_0.conda
      - conda: https://conda.anaconda.org/conda-forge/noarch/plotly-6.3.0-pyhd8ed1ab_0.conda
      - conda: https://conda.anaconda.org/conda-forge/noarch/prometheus_client-0.22.1-pyhd8ed1ab_0.conda
      - conda: https://conda.anaconda.org/conda-forge/noarch/prompt-toolkit-3.0.51-pyha770c72_0.conda
      - conda: https://conda.anaconda.org/conda-forge/osx-arm64/psutil-7.0.0-py313h90d716c_0.conda
      - conda: https://conda.anaconda.org/conda-forge/osx-arm64/pthread-stubs-0.4-hd74edd7_1002.conda
      - conda: https://conda.anaconda.org/conda-forge/noarch/ptyprocess-0.7.0-pyhd8ed1ab_1.conda
      - conda: https://conda.anaconda.org/conda-forge/noarch/pure_eval-0.2.3-pyhd8ed1ab_1.conda
      - conda: https://conda.anaconda.org/conda-forge/noarch/pycparser-2.22-pyh29332c3_1.conda
      - conda: https://conda.anaconda.org/conda-forge/noarch/pydantic-2.11.7-pyh3cfb1c2_0.conda
      - conda: https://conda.anaconda.org/conda-forge/osx-arm64/pydantic-core-2.33.2-py313hf3ab51e_0.conda
      - conda: https://conda.anaconda.org/conda-forge/osx-arm64/pyepics-3.5.8-py313h8f79df9_0.conda
      - conda: https://conda.anaconda.org/conda-forge/noarch/pygments-2.19.2-pyhd8ed1ab_0.conda
      - conda: https://conda.anaconda.org/conda-forge/osx-arm64/pyobjc-core-11.1-py313had225c5_0.conda
      - conda: https://conda.anaconda.org/conda-forge/osx-arm64/pyobjc-framework-cocoa-11.1-py313hb6afeec_0.conda
      - conda: https://conda.anaconda.org/conda-forge/noarch/pyparsing-3.2.3-pyhe01879c_2.conda
      - conda: https://conda.anaconda.org/conda-forge/noarch/pyserial-3.5-pyhd8ed1ab_1.conda
      - conda: https://conda.anaconda.org/conda-forge/noarch/pysocks-1.7.1-pyha55dd90_7.conda
      - conda: https://conda.anaconda.org/conda-forge/osx-arm64/python-3.13.5-hf3f3da0_102_cp313.conda
      - conda: https://conda.anaconda.org/conda-forge/noarch/python-dateutil-2.9.0.post0-pyhe01879c_2.conda
      - conda: https://conda.anaconda.org/conda-forge/noarch/python-fastjsonschema-2.21.1-pyhd8ed1ab_0.conda
      - conda: https://conda.anaconda.org/conda-forge/noarch/python-json-logger-2.0.7-pyhd8ed1ab_0.conda
      - conda: https://conda.anaconda.org/conda-forge/noarch/python-tzdata-2025.2-pyhd8ed1ab_0.conda
      - conda: https://conda.anaconda.org/conda-forge/noarch/python_abi-3.13-8_cp313.conda
      - conda: https://conda.anaconda.org/conda-forge/noarch/pytz-2025.2-pyhd8ed1ab_0.conda
      - conda: https://conda.anaconda.org/conda-forge/osx-arm64/pywavelets-1.9.0-py313h2732efb_0.conda
      - conda: https://conda.anaconda.org/conda-forge/osx-arm64/pyyaml-6.0.2-py313ha9b7d5b_2.conda
      - conda: https://conda.anaconda.org/conda-forge/osx-arm64/pyzmq-27.0.1-py313h330de61_0.conda
      - conda: https://conda.anaconda.org/conda-forge/osx-arm64/qhull-2020.2-h420ef59_5.conda
      - conda: https://conda.anaconda.org/conda-forge/osx-arm64/rav1e-0.7.1-h0716509_3.conda
      - conda: https://conda.anaconda.org/conda-forge/noarch/reactivex-4.0.4-pyhd8ed1ab_1.conda
      - conda: https://conda.anaconda.org/conda-forge/osx-arm64/readline-8.2-h1d1bf99_2.conda
      - conda: https://conda.anaconda.org/conda-forge/noarch/referencing-0.36.2-pyh29332c3_0.conda
      - conda: https://conda.anaconda.org/conda-forge/noarch/requests-2.32.4-pyhd8ed1ab_0.conda
      - conda: https://conda.anaconda.org/conda-forge/noarch/rfc3339-validator-0.1.4-pyhd8ed1ab_1.conda
      - conda: https://conda.anaconda.org/conda-forge/noarch/rfc3986-validator-0.1.1-pyh9f0ad1d_0.tar.bz2
      - conda: https://conda.anaconda.org/conda-forge/noarch/rfc3987-syntax-1.1.0-pyhe01879c_1.conda
      - conda: https://conda.anaconda.org/conda-forge/osx-arm64/rpds-py-0.27.0-py313h80e0809_0.conda
      - conda: https://conda.anaconda.org/conda-forge/osx-arm64/scikit-image-0.25.2-py313h668b085_1.conda
      - conda: https://conda.anaconda.org/conda-forge/osx-arm64/scipy-1.16.0-py313h9a24e0a_0.conda
      - conda: https://conda.anaconda.org/conda-forge/noarch/seaborn-0.13.2-hd8ed1ab_3.conda
      - conda: https://conda.anaconda.org/conda-forge/noarch/seaborn-base-0.13.2-pyhd8ed1ab_3.conda
      - conda: https://conda.anaconda.org/conda-forge/noarch/send2trash-1.8.3-pyh31c8845_1.conda
      - conda: https://conda.anaconda.org/conda-forge/noarch/setuptools-80.9.0-pyhff2d567_0.conda
      - conda: https://conda.anaconda.org/conda-forge/osx-arm64/sigtool-0.1.3-h44b9a77_0.tar.bz2
      - conda: https://conda.anaconda.org/conda-forge/noarch/six-1.17.0-pyhe01879c_1.conda
      - conda: https://conda.anaconda.org/conda-forge/osx-arm64/snappy-1.2.2-hd121638_0.conda
      - conda: https://conda.anaconda.org/conda-forge/noarch/sniffio-1.3.1-pyhd8ed1ab_1.conda
      - conda: https://conda.anaconda.org/conda-forge/noarch/soupsieve-2.7-pyhd8ed1ab_0.conda
      - conda: https://conda.anaconda.org/conda-forge/noarch/stack_data-0.6.3-pyhd8ed1ab_1.conda
      - conda: https://conda.anaconda.org/conda-forge/osx-arm64/statsmodels-0.14.5-py313h46657e6_0.conda
      - conda: https://conda.anaconda.org/conda-forge/osx-arm64/svt-av1-3.0.2-h8ab69cd_0.conda
      - conda: https://conda.anaconda.org/conda-forge/osx-arm64/tapi-1300.6.5-h03f4b80_0.conda
      - conda: https://conda.anaconda.org/conda-forge/noarch/terminado-0.18.1-pyh31c8845_0.conda
      - conda: https://conda.anaconda.org/conda-forge/noarch/tifffile-2025.6.11-pyhd8ed1ab_0.conda
      - conda: https://conda.anaconda.org/conda-forge/noarch/tinycss2-1.4.0-pyhd8ed1ab_0.conda
      - conda: https://conda.anaconda.org/conda-forge/osx-arm64/tk-8.6.13-h892fb3f_2.conda
      - conda: https://conda.anaconda.org/conda-forge/noarch/tomli-2.2.1-pyhe01879c_2.conda
      - conda: https://conda.anaconda.org/conda-forge/osx-arm64/tornado-6.5.1-py313h90d716c_0.conda
      - conda: https://conda.anaconda.org/conda-forge/noarch/tqdm-4.67.1-pyhd8ed1ab_1.conda
      - conda: https://conda.anaconda.org/conda-forge/noarch/traitlets-5.14.3-pyhd8ed1ab_1.conda
      - conda: https://conda.anaconda.org/conda-forge/noarch/types-python-dateutil-2.9.0.20250708-pyhd8ed1ab_0.conda
      - conda: https://conda.anaconda.org/conda-forge/noarch/typing-extensions-4.14.1-h4440ef1_0.conda
      - conda: https://conda.anaconda.org/conda-forge/noarch/typing-inspection-0.4.1-pyhd8ed1ab_0.conda
      - conda: https://conda.anaconda.org/conda-forge/noarch/typing_extensions-4.14.1-pyhe01879c_0.conda
      - conda: https://conda.anaconda.org/conda-forge/noarch/typing_utils-0.1.0-pyhd8ed1ab_1.conda
      - conda: https://conda.anaconda.org/conda-forge/noarch/tzdata-2025b-h78e105d_0.conda
      - conda: https://conda.anaconda.org/conda-forge/noarch/uri-template-1.3.0-pyhd8ed1ab_1.conda
      - conda: https://conda.anaconda.org/conda-forge/noarch/urllib3-2.5.0-pyhd8ed1ab_0.conda
      - conda: https://conda.anaconda.org/conda-forge/noarch/wcwidth-0.2.13-pyhd8ed1ab_1.conda
      - conda: https://conda.anaconda.org/conda-forge/noarch/webcolors-24.11.1-pyhd8ed1ab_0.conda
      - conda: https://conda.anaconda.org/conda-forge/noarch/webencodings-0.5.1-pyhd8ed1ab_3.conda
      - conda: https://conda.anaconda.org/conda-forge/noarch/websocket-client-1.8.0-pyhd8ed1ab_1.conda
      - conda: https://conda.anaconda.org/conda-forge/osx-arm64/xorg-libxau-1.0.12-h5505292_0.conda
      - conda: https://conda.anaconda.org/conda-forge/osx-arm64/xorg-libxdmcp-1.1.5-hd74edd7_0.conda
      - conda: https://conda.anaconda.org/conda-forge/osx-arm64/yaml-0.2.5-h925e9cb_3.conda
      - conda: https://conda.anaconda.org/conda-forge/noarch/zaber-motion-7.10.0-pyha770c72_0.conda
      - conda: https://conda.anaconda.org/conda-forge/osx-arm64/zeromq-4.3.5-hc1bb282_7.conda
      - conda: https://conda.anaconda.org/conda-forge/osx-arm64/zfp-1.0.1-h1c5d8ea_2.conda
      - conda: https://conda.anaconda.org/conda-forge/noarch/zipp-3.23.0-pyhd8ed1ab_0.conda
      - conda: https://conda.anaconda.org/conda-forge/osx-arm64/zlib-ng-2.2.4-h13dfb9a_0.conda
      - conda: https://conda.anaconda.org/conda-forge/osx-arm64/zstandard-0.23.0-py313h90d716c_2.conda
      - conda: https://conda.anaconda.org/conda-forge/osx-arm64/zstd-1.5.7-h6491c7d_2.conda
      - pypi: ./
packages:
- conda: https://conda.anaconda.org/conda-forge/linux-64/_libgcc_mutex-0.1-conda_forge.tar.bz2
  sha256: fe51de6107f9edc7aa4f786a70f4a883943bc9d39b3bb7307c04c41410990726
  md5: d7c89558ba9fa0495403155b64376d81
  license: None
  purls: []
  size: 2562
  timestamp: 1578324546067
- conda: https://conda.anaconda.org/conda-forge/linux-64/_openmp_mutex-4.5-2_gnu.tar.bz2
  build_number: 16
  sha256: fbe2c5e56a653bebb982eda4876a9178aedfc2b545f25d0ce9c4c0b508253d22
  md5: 73aaf86a425cc6e73fcf236a5a46396d
  depends:
  - _libgcc_mutex 0.1 conda_forge
  - libgomp >=7.5.0
  constrains:
  - openmp_impl 9999
  license: BSD-3-Clause
  license_family: BSD
  purls: []
  size: 23621
  timestamp: 1650670423406
- conda: https://conda.anaconda.org/conda-forge/linux-64/alsa-lib-1.2.14-hb9d3cd8_0.conda
  sha256: b9214bc17e89bf2b691fad50d952b7f029f6148f4ac4fe7c60c08f093efdf745
  md5: 76df83c2a9035c54df5d04ff81bcc02d
  depends:
  - __glibc >=2.17,<3.0.a0
  - libgcc >=13
  license: LGPL-2.1-or-later
  license_family: GPL
  purls: []
  size: 566531
  timestamp: 1744668655747
- conda: https://conda.anaconda.org/conda-forge/noarch/annotated-types-0.7.0-pyhd8ed1ab_1.conda
  sha256: e0ea1ba78fbb64f17062601edda82097fcf815012cf52bb704150a2668110d48
  md5: 2934f256a8acfe48f6ebb4fce6cde29c
  depends:
  - python >=3.9
  - typing-extensions >=4.0.0
  license: MIT
  license_family: MIT
  purls:
  - pkg:pypi/annotated-types?source=hash-mapping
  size: 18074
  timestamp: 1733247158254
- conda: https://conda.anaconda.org/conda-forge/noarch/anyio-4.10.0-pyhe01879c_0.conda
  sha256: d1b50686672ebe7041e44811eda563e45b94a8354db67eca659040392ac74d63
  md5: cc2613bfa71dec0eb2113ee21ac9ccbf
  depends:
  - exceptiongroup >=1.0.2
  - idna >=2.8
  - python >=3.9
  - sniffio >=1.1
  - typing_extensions >=4.5
  - python
  constrains:
  - trio >=0.26.1
  - uvloop >=0.21
  license: MIT
  license_family: MIT
  purls:
  - pkg:pypi/anyio?source=compressed-mapping
  size: 134857
  timestamp: 1754315087747
- conda: https://conda.anaconda.org/conda-forge/linux-64/aom-3.9.1-hac33072_0.conda
  sha256: b08ef033817b5f9f76ce62dfcac7694e7b6b4006420372de22494503decac855
  md5: 346722a0be40f6edc53f12640d301338
  depends:
  - libgcc-ng >=12
  - libstdcxx-ng >=12
  license: BSD-2-Clause
  license_family: BSD
  purls: []
  size: 2706396
  timestamp: 1718551242397
- conda: https://conda.anaconda.org/conda-forge/osx-64/aom-3.9.1-hf036a51_0.conda
  sha256: 3032f2f55d6eceb10d53217c2a7f43e1eac83603d91e21ce502e8179e63a75f5
  md5: 3f17bc32cb7fcb2b4bf3d8d37f656eb8
  depends:
  - __osx >=10.13
  - libcxx >=16
  license: BSD-2-Clause
  license_family: BSD
  purls: []
  size: 2749186
  timestamp: 1718551450314
- conda: https://conda.anaconda.org/conda-forge/osx-arm64/aom-3.9.1-h7bae524_0.conda
  sha256: ec238f18ce8140485645252351a0eca9ef4f7a1c568a420f240a585229bc12ef
  md5: 7adba36492a1bb22d98ffffe4f6fc6de
  depends:
  - __osx >=11.0
  - libcxx >=16
  license: BSD-2-Clause
  license_family: BSD
  purls: []
  size: 2235747
  timestamp: 1718551382432
- conda: https://conda.anaconda.org/conda-forge/noarch/appnope-0.1.4-pyhd8ed1ab_1.conda
  sha256: 8f032b140ea4159806e4969a68b4a3c0a7cab1ad936eb958a2b5ffe5335e19bf
  md5: 54898d0f524c9dee622d44bbb081a8ab
  depends:
  - python >=3.9
  license: BSD-2-Clause
  license_family: BSD
  purls:
  - pkg:pypi/appnope?source=hash-mapping
  size: 10076
  timestamp: 1733332433806
- conda: https://conda.anaconda.org/conda-forge/noarch/argon2-cffi-25.1.0-pyhd8ed1ab_0.conda
  sha256: bea62005badcb98b1ae1796ec5d70ea0fc9539e7d59708ac4e7d41e2f4bb0bad
  md5: 8ac12aff0860280ee0cff7fa2cf63f3b
  depends:
  - argon2-cffi-bindings
  - python >=3.9
  - typing-extensions
  constrains:
  - argon2_cffi ==999
  license: MIT
  license_family: MIT
  purls:
  - pkg:pypi/argon2-cffi?source=hash-mapping
  size: 18715
  timestamp: 1749017288144
- conda: https://conda.anaconda.org/conda-forge/linux-64/argon2-cffi-bindings-25.1.0-py313h07c4f96_0.conda
  sha256: 659d3876bd07ae8548b9be869708507bf56112ac300e43ca05860d5fbe73072e
  md5: 99b4a1dea9e1d402c26dbbc0aef4f47c
  depends:
  - __glibc >=2.17,<3.0.a0
  - cffi >=1.0.1
  - libgcc >=14
  - python >=3.13,<3.14.0a0
  - python_abi 3.13.* *_cp313
  license: MIT
  license_family: MIT
  purls:
  - pkg:pypi/argon2-cffi-bindings?source=hash-mapping
  size: 35811
  timestamp: 1753994992173
- conda: https://conda.anaconda.org/conda-forge/osx-64/argon2-cffi-bindings-25.1.0-py313h585f44e_0.conda
  sha256: 1ff3a2d7f533aa8b3c3ab1ea812aee4a21584b77c0308a3df5eaf3e7a7f21369
  md5: aa855240032c28272b48199eda601486
  depends:
  - __osx >=10.13
  - cffi >=1.0.1
  - python >=3.13,<3.14.0a0
  - python_abi 3.13.* *_cp313
  license: MIT
  license_family: MIT
  purls:
  - pkg:pypi/argon2-cffi-bindings?source=hash-mapping
  size: 33475
  timestamp: 1753994999531
- conda: https://conda.anaconda.org/conda-forge/osx-arm64/argon2-cffi-bindings-25.1.0-py313hcdf3177_0.conda
  sha256: 4318f43b5a524caf824f65a1ca7428d0a4a659d7c0a27f70adabfc660280fdc6
  md5: 337c72a8f36fb82bbd21bad12d502909
  depends:
  - __osx >=11.0
  - cffi >=1.0.1
  - python >=3.13,<3.14.0a0
  - python >=3.13,<3.14.0a0 *_cp313
  - python_abi 3.13.* *_cp313
  license: MIT
  license_family: MIT
  purls:
  - pkg:pypi/argon2-cffi-bindings?source=hash-mapping
  size: 34145
  timestamp: 1753995019248
- conda: https://conda.anaconda.org/conda-forge/noarch/arrow-1.3.0-pyhd8ed1ab_1.conda
  sha256: c4b0bdb3d5dee50b60db92f99da3e4c524d5240aafc0a5fcc15e45ae2d1a3cd1
  md5: 46b53236fdd990271b03c3978d4218a9
  depends:
  - python >=3.9
  - python-dateutil >=2.7.0
  - types-python-dateutil >=2.8.10
  license: Apache-2.0
  license_family: Apache
  purls:
  - pkg:pypi/arrow?source=hash-mapping
  size: 99951
  timestamp: 1733584345583
- conda: https://conda.anaconda.org/conda-forge/noarch/asttokens-3.0.0-pyhd8ed1ab_1.conda
  sha256: 93b14414b3b3ed91e286e1cbe4e7a60c4e1b1c730b0814d1e452a8ac4b9af593
  md5: 8f587de4bcf981e26228f268df374a9b
  depends:
  - python >=3.9
  constrains:
  - astroid >=2,<4
  license: Apache-2.0
  license_family: Apache
  purls:
  - pkg:pypi/asttokens?source=hash-mapping
  size: 28206
  timestamp: 1733250564754
- conda: https://conda.anaconda.org/conda-forge/noarch/async-lru-2.0.5-pyh29332c3_0.conda
  sha256: 3b7233041e462d9eeb93ea1dfe7b18aca9c358832517072054bb8761df0c324b
  md5: d9d0f99095a9bb7e3641bca8c6ad2ac7
  depends:
  - python >=3.9
  - typing_extensions >=4.0.0
  - python
  license: MIT
  license_family: MIT
  purls:
  - pkg:pypi/async-lru?source=hash-mapping
  size: 17335
  timestamp: 1742153708859
- conda: https://conda.anaconda.org/conda-forge/noarch/attrs-25.3.0-pyh71513ae_0.conda
  sha256: 99c53ffbcb5dc58084faf18587b215f9ac8ced36bbfb55fa807c00967e419019
  md5: a10d11958cadc13fdb43df75f8b1903f
  depends:
  - python >=3.9
  license: MIT
  license_family: MIT
  purls:
  - pkg:pypi/attrs?source=hash-mapping
  size: 57181
  timestamp: 1741918625732
- conda: https://conda.anaconda.org/conda-forge/noarch/babel-2.17.0-pyhd8ed1ab_0.conda
  sha256: 1c656a35800b7f57f7371605bc6507c8d3ad60fbaaec65876fce7f73df1fc8ac
  md5: 0a01c169f0ab0f91b26e77a3301fbfe4
  depends:
  - python >=3.9
  - pytz >=2015.7
  license: BSD-3-Clause
  license_family: BSD
  purls:
  - pkg:pypi/babel?source=hash-mapping
  size: 6938256
  timestamp: 1738490268466
- conda: https://conda.anaconda.org/conda-forge/noarch/beautifulsoup4-4.13.4-pyha770c72_0.conda
  sha256: ddb0df12fd30b2d36272f5daf6b6251c7625d6a99414d7ea930005bbaecad06d
  md5: 9f07c4fc992adb2d6c30da7fab3959a7
  depends:
  - python >=3.9
  - soupsieve >=1.2
  - typing-extensions
  license: MIT
  license_family: MIT
  purls:
  - pkg:pypi/beautifulsoup4?source=hash-mapping
  size: 146613
  timestamp: 1744783307123
- conda: https://conda.anaconda.org/conda-forge/linux-64/binutils-2.44-h4852527_1.conda
  sha256: 3feccd1dd61bc18e41548d015e65f731400aa3ffe65802bc22ad772052d5326c
  md5: 0fab3ce18775aba71131028a04c20dfe
  depends:
  - binutils_impl_linux-64 >=2.44,<2.45.0a0
  license: GPL-3.0-only
  license_family: GPL
  purls: []
  size: 34998
  timestamp: 1752032786202
- conda: https://conda.anaconda.org/conda-forge/linux-64/binutils_impl_linux-64-2.44-h4bf12b8_1.conda
  sha256: 8556847f91a85c31ef65b05b7e9182a52775616d5d4e550dfb48cdee5fd35687
  md5: e45cfedc8ca5630e02c106ea36d2c5c6
  depends:
  - ld_impl_linux-64 2.44 h1423503_1
  - sysroot_linux-64
  license: GPL-3.0-only
  license_family: GPL
  purls: []
  size: 3781716
  timestamp: 1752032761608
- conda: https://conda.anaconda.org/conda-forge/linux-64/binutils_linux-64-2.44-h4852527_1.conda
  sha256: fbd94448d099a8c5fe7d9ec8c67171ab6e2f4221f453fe327de9b5aaf507f992
  md5: 38e0be090e3af56e44a9cac46101f6cd
  depends:
  - binutils_impl_linux-64 2.44 h4bf12b8_1
  license: GPL-3.0-only
  license_family: GPL
  purls: []
  size: 36046
  timestamp: 1752032788780
- conda: https://conda.anaconda.org/conda-forge/noarch/bleach-6.2.0-pyh29332c3_4.conda
  sha256: a05971bb80cca50ce9977aad3f7fc053e54ea7d5321523efc7b9a6e12901d3cd
  md5: f0b4c8e370446ef89797608d60a564b3
  depends:
  - python >=3.9
  - webencodings
  - python
  constrains:
  - tinycss >=1.1.0,<1.5
  license: Apache-2.0 AND MIT
  purls:
  - pkg:pypi/bleach?source=hash-mapping
  size: 141405
  timestamp: 1737382993425
- conda: https://conda.anaconda.org/conda-forge/noarch/bleach-with-css-6.2.0-h82add2a_4.conda
  sha256: 0aba699344275b3972bd751f9403316edea2ceb942db12f9f493b63c74774a46
  md5: a30e9406c873940383555af4c873220d
  depends:
  - bleach ==6.2.0 pyh29332c3_4
  - tinycss2
  license: Apache-2.0 AND MIT
  purls: []
  size: 4213
  timestamp: 1737382993425
- conda: https://conda.anaconda.org/conda-forge/linux-64/blosc-1.21.6-he440d0b_1.conda
  sha256: e7af5d1183b06a206192ff440e08db1c4e8b2ca1f8376ee45fb2f3a85d4ee45d
  md5: 2c2fae981fd2afd00812c92ac47d023d
  depends:
  - __glibc >=2.17,<3.0.a0
  - libgcc >=13
  - libstdcxx >=13
  - libzlib >=1.3.1,<2.0a0
  - lz4-c >=1.10.0,<1.11.0a0
  - snappy >=1.2.1,<1.3.0a0
  - zstd >=1.5.6,<1.6.0a0
  license: BSD-3-Clause
  license_family: BSD
  purls: []
  size: 48427
  timestamp: 1733513201413
- conda: https://conda.anaconda.org/conda-forge/osx-64/blosc-1.21.6-hd145fbb_1.conda
  sha256: 876bdb1947644b4408f498ac91c61f1f4987d2c57eb47c0aba0d5ee822cd7da9
  md5: 717852102c68a082992ce13a53403f9d
  depends:
  - __osx >=10.13
  - libcxx >=18
  - libzlib >=1.3.1,<2.0a0
  - lz4-c >=1.10.0,<1.11.0a0
  - snappy >=1.2.1,<1.3.0a0
  - zstd >=1.5.6,<1.6.0a0
  license: BSD-3-Clause
  license_family: BSD
  purls: []
  size: 46990
  timestamp: 1733513422834
- conda: https://conda.anaconda.org/conda-forge/osx-arm64/blosc-1.21.6-h7dd00d9_1.conda
  sha256: c3fe902114b9a3ac837e1a32408cc2142c147ec054c1038d37aec6814343f48a
  md5: 925acfb50a750aa178f7a0aced77f351
  depends:
  - __osx >=11.0
  - libcxx >=18
  - libzlib >=1.3.1,<2.0a0
  - lz4-c >=1.10.0,<1.11.0a0
  - snappy >=1.2.1,<1.3.0a0
  - zstd >=1.5.6,<1.6.0a0
  license: BSD-3-Clause
  license_family: BSD
  purls: []
  size: 33602
  timestamp: 1733513285902
- conda: https://conda.anaconda.org/conda-forge/linux-64/brotli-1.1.0-hb9d3cd8_3.conda
  sha256: c969baaa5d7a21afb5ed4b8dd830f82b78e425caaa13d717766ed07a61630bec
  md5: 5d08a0ac29e6a5a984817584775d4131
  depends:
  - __glibc >=2.17,<3.0.a0
  - brotli-bin 1.1.0 hb9d3cd8_3
  - libbrotlidec 1.1.0 hb9d3cd8_3
  - libbrotlienc 1.1.0 hb9d3cd8_3
  - libgcc >=13
  license: MIT
  license_family: MIT
  purls: []
  size: 19810
  timestamp: 1749230148642
- conda: https://conda.anaconda.org/conda-forge/osx-64/brotli-1.1.0-h6e16a3a_3.conda
  sha256: cd44fe22eeb1dec1ec52402f149faebb5f304f39bf59d97eb56f4c0f41e051d8
  md5: 44903b29bc866576c42d5c0a25e76569
  depends:
  - __osx >=10.13
  - brotli-bin 1.1.0 h6e16a3a_3
  - libbrotlidec 1.1.0 h6e16a3a_3
  - libbrotlienc 1.1.0 h6e16a3a_3
  license: MIT
  license_family: MIT
  purls: []
  size: 19997
  timestamp: 1749230354697
- conda: https://conda.anaconda.org/conda-forge/osx-arm64/brotli-1.1.0-h5505292_3.conda
  sha256: 97e2a90342869cc122921fdff0e6be2f5c38268555c08ba5d14e1615e4637e35
  md5: 03c7865dd4dbf87b7b7d363e24c632f1
  depends:
  - __osx >=11.0
  - brotli-bin 1.1.0 h5505292_3
  - libbrotlidec 1.1.0 h5505292_3
  - libbrotlienc 1.1.0 h5505292_3
  license: MIT
  license_family: MIT
  purls: []
  size: 20094
  timestamp: 1749230390021
- conda: https://conda.anaconda.org/conda-forge/linux-64/brotli-bin-1.1.0-hb9d3cd8_3.conda
  sha256: ab74fa8c3d1ca0a055226be89e99d6798c65053e2d2d3c6cb380c574972cd4a7
  md5: 58178ef8ba927229fba6d84abf62c108
  depends:
  - __glibc >=2.17,<3.0.a0
  - libbrotlidec 1.1.0 hb9d3cd8_3
  - libbrotlienc 1.1.0 hb9d3cd8_3
  - libgcc >=13
  license: MIT
  license_family: MIT
  purls: []
  size: 19390
  timestamp: 1749230137037
- conda: https://conda.anaconda.org/conda-forge/osx-64/brotli-bin-1.1.0-h6e16a3a_3.conda
  sha256: 52c29e70723387e9b4265b45ee1ae5ecb2db7bcffa58cdaa22fe24b56b0505bf
  md5: a240d09be7c84cb1d33535ebd36fe422
  depends:
  - __osx >=10.13
  - libbrotlidec 1.1.0 h6e16a3a_3
  - libbrotlienc 1.1.0 h6e16a3a_3
  license: MIT
  license_family: MIT
  purls: []
  size: 17239
  timestamp: 1749230337410
- conda: https://conda.anaconda.org/conda-forge/osx-arm64/brotli-bin-1.1.0-h5505292_3.conda
  sha256: 5c6a808326c3bbb6f015a57c9eb463d65f259f67154f4f06783d8829ce9239b4
  md5: cc435eb5160035fd8503e9a58036c5b5
  depends:
  - __osx >=11.0
  - libbrotlidec 1.1.0 h5505292_3
  - libbrotlienc 1.1.0 h5505292_3
  license: MIT
  license_family: MIT
  purls: []
  size: 17185
  timestamp: 1749230373519
- conda: https://conda.anaconda.org/conda-forge/linux-64/brotli-python-1.1.0-py313h46c70d0_3.conda
  sha256: e510ad1db7ea882505712e815ff02514490560fd74b5ec3a45a6c7cf438f754d
  md5: 2babfedd9588ad40c7113ddfe6a5ca82
  depends:
  - __glibc >=2.17,<3.0.a0
  - libgcc >=13
  - libstdcxx >=13
  - python >=3.13,<3.14.0a0
  - python_abi 3.13.* *_cp313
  constrains:
  - libbrotlicommon 1.1.0 hb9d3cd8_3
  license: MIT
  license_family: MIT
  purls:
  - pkg:pypi/brotli?source=hash-mapping
  size: 350295
  timestamp: 1749230225293
- conda: https://conda.anaconda.org/conda-forge/osx-64/brotli-python-1.1.0-py313h14b76d3_3.conda
  sha256: b486b5d469bd412fcf5a49d50056a069d84d44f0762b64e18f5a3027b1871278
  md5: b48636a1c2074e650b7a930e3a68f104
  depends:
  - __osx >=10.13
  - libcxx >=18
  - python >=3.13,<3.14.0a0
  - python_abi 3.13.* *_cp313
  constrains:
  - libbrotlicommon 1.1.0 h6e16a3a_3
  license: MIT
  license_family: MIT
  purls:
  - pkg:pypi/brotli?source=hash-mapping
  size: 366909
  timestamp: 1749230725855
- conda: https://conda.anaconda.org/conda-forge/osx-arm64/brotli-python-1.1.0-py313h928ef07_3.conda
  sha256: 0f2f3c7b3f6a19a27b2878b58bfd16af69cea90d0d3052a2a0b4e0a2cbede8f9
  md5: 3030bcec50cc407b596f9311eeaa611f
  depends:
  - __osx >=11.0
  - libcxx >=18
  - python >=3.13,<3.14.0a0
  - python >=3.13,<3.14.0a0 *_cp313
  - python_abi 3.13.* *_cp313
  constrains:
  - libbrotlicommon 1.1.0 h5505292_3
  license: MIT
  license_family: MIT
  purls:
  - pkg:pypi/brotli?source=hash-mapping
  size: 338938
  timestamp: 1749230456550
- conda: https://conda.anaconda.org/conda-forge/linux-64/brunsli-0.1-h9c3ff4c_0.tar.bz2
  sha256: 36da32e5a6beab7a9af39be1c8f42e5eca716e64562cb9d5e0d559c14406b11d
  md5: c1ac6229d0bfd14f8354ff9ad2a26cad
  depends:
  - brotli >=1.0.9,<2.0a0
  - libgcc-ng >=9.3.0
  - libstdcxx-ng >=9.3.0
  license: MIT
  license_family: MIT
  purls: []
  size: 204879
  timestamp: 1607309237341
- conda: https://conda.anaconda.org/conda-forge/osx-64/brunsli-0.1-h046ec9c_0.tar.bz2
  sha256: e9abc53437889e03013b466521f928903fa27de770d16eb5f4ac6c4266a7b6a4
  md5: 28d47920c95b85499c9a61994cc49b87
  depends:
  - brotli >=1.0.9,<2.0a0
  - libcxx >=11.0.0
  license: MIT
  license_family: MIT
  purls: []
  size: 183140
  timestamp: 1607309287088
- conda: https://conda.anaconda.org/conda-forge/osx-arm64/brunsli-0.1-h9f76cd9_0.tar.bz2
  sha256: 816f929193a614b9a663e76e4267994ad99d04812b8a8e513e957d750deb4b04
  md5: 37a072dad6b844df1b5a32428bb08692
  depends:
  - brotli >=1.0.9,<2.0a0
  - libcxx >=11.0.0
  license: MIT
  license_family: MIT
  purls: []
  size: 178300
  timestamp: 1607309265926
- conda: https://conda.anaconda.org/conda-forge/linux-64/bzip2-1.0.8-h4bc722e_7.conda
  sha256: 5ced96500d945fb286c9c838e54fa759aa04a7129c59800f0846b4335cee770d
  md5: 62ee74e96c5ebb0af99386de58cf9553
  depends:
  - __glibc >=2.17,<3.0.a0
  - libgcc-ng >=12
  license: bzip2-1.0.6
  license_family: BSD
  purls: []
  size: 252783
  timestamp: 1720974456583
- conda: https://conda.anaconda.org/conda-forge/osx-64/bzip2-1.0.8-hfdf4475_7.conda
  sha256: cad153608b81fb24fc8c509357daa9ae4e49dfc535b2cb49b91e23dbd68fc3c5
  md5: 7ed4301d437b59045be7e051a0308211
  depends:
  - __osx >=10.13
  license: bzip2-1.0.6
  license_family: BSD
  purls: []
  size: 134188
  timestamp: 1720974491916
- conda: https://conda.anaconda.org/conda-forge/osx-arm64/bzip2-1.0.8-h99b78c6_7.conda
  sha256: adfa71f158cbd872a36394c56c3568e6034aa55c623634b37a4836bd036e6b91
  md5: fc6948412dbbbe9a4c9ddbbcfe0a79ab
  depends:
  - __osx >=11.0
  license: bzip2-1.0.6
  license_family: BSD
  purls: []
  size: 122909
  timestamp: 1720974522888
- conda: https://conda.anaconda.org/conda-forge/linux-64/c-blosc2-2.19.1-h4cfbee9_0.conda
  sha256: ebd0cc82efa5d5dd386f546b75db357d990b91718e4d7788740f4fadc5dfd5c9
  md5: 041ee44c15d1efdc84740510796425df
  depends:
  - __glibc >=2.17,<3.0.a0
  - libgcc >=14
  - libstdcxx >=14
  - lz4-c >=1.10.0,<1.11.0a0
  - zlib-ng >=2.2.4,<2.3.0a0
  - zstd >=1.5.7,<1.6.0a0
  license: BSD-3-Clause
  license_family: BSD
  purls: []
  size: 346946
  timestamp: 1752777187815
- conda: https://conda.anaconda.org/conda-forge/osx-64/c-blosc2-2.19.1-h59c1a78_0.conda
  sha256: 7cdd33d787d4fb39ff85ee8b7cc8303da0bd135b68eda20e40674ba086c72d49
  md5: 90c8f985f695909612f0eda8b2e6909d
  depends:
  - __osx >=10.13
  - libcxx >=19
  - lz4-c >=1.10.0,<1.11.0a0
  - zlib-ng >=2.2.4,<2.3.0a0
  - zstd >=1.5.7,<1.6.0a0
  license: BSD-3-Clause
  license_family: BSD
  purls: []
  size: 286751
  timestamp: 1752777782506
- conda: https://conda.anaconda.org/conda-forge/osx-arm64/c-blosc2-2.19.1-h9c47b6e_0.conda
  sha256: a4e7042bc5ddc6eb91e375492412fb1bd958acc4e2f3323eb675d2aafd806f6a
  md5: 2de310b1ae2c0d43125de29b9be71ca9
  depends:
  - __osx >=11.0
  - libcxx >=19
  - lz4-c >=1.10.0,<1.11.0a0
  - zlib-ng >=2.2.4,<2.3.0a0
  - zstd >=1.5.7,<1.6.0a0
  license: BSD-3-Clause
  license_family: BSD
  purls: []
  size: 253741
  timestamp: 1752777447413
- conda: https://conda.anaconda.org/conda-forge/linux-64/c-compiler-1.11.0-h4d9bdce_0.conda
  sha256: 8e7a40f16400d7839c82581410aa05c1f8324a693c9d50079f8c50dc9fb241f0
  md5: abd85120de1187b0d1ec305c2173c71b
  depends:
  - binutils
  - gcc
  - gcc_linux-64 14.*
  license: BSD-3-Clause
  license_family: BSD
  purls: []
  size: 6693
  timestamp: 1753098721814
- conda: https://conda.anaconda.org/conda-forge/osx-64/c-compiler-1.11.0-h7a00415_0.conda
  sha256: 2bd1cf3d26789b7e1d04e914ccd169bd618fceed68abf7b6a305266b88dcf861
  md5: 2b23ec416cef348192a5a17737ddee60
  depends:
  - cctools >=949.0.1
  - clang_osx-64 19.*
  - ld64 >=530
  - llvm-openmp
  license: BSD-3-Clause
  license_family: BSD
  purls: []
  size: 6695
  timestamp: 1753098825695
- conda: https://conda.anaconda.org/conda-forge/osx-arm64/c-compiler-1.11.0-h61f9b84_0.conda
  sha256: b51bd1551cfdf41500f732b4bd1e4e70fb1e74557165804a648f32fa9c671eec
  md5: 148516e0c9edf4e9331a4d53ae806a9b
  depends:
  - cctools >=949.0.1
  - clang_osx-arm64 19.*
  - ld64 >=530
  - llvm-openmp
  license: BSD-3-Clause
  license_family: BSD
  purls: []
  size: 6697
  timestamp: 1753098737760
- conda: https://conda.anaconda.org/conda-forge/noarch/ca-certificates-2025.8.3-hbd8a1cb_0.conda
  sha256: 837b795a2bb39b75694ba910c13c15fa4998d4bb2a622c214a6a5174b2ae53d1
  md5: 74784ee3d225fc3dca89edb635b4e5cc
  depends:
  - __unix
  license: ISC
  purls: []
  size: 154402
  timestamp: 1754210968730
- conda: https://conda.anaconda.org/conda-forge/noarch/cached-property-1.5.2-hd8ed1ab_1.tar.bz2
  noarch: python
  sha256: 561e6660f26c35d137ee150187d89767c988413c978e1b712d53f27ddf70ea17
  md5: 9b347a7ec10940d3f7941ff6c460b551
  depends:
  - cached_property >=1.5.2,<1.5.3.0a0
  license: BSD-3-Clause
  license_family: BSD
  purls: []
  size: 4134
  timestamp: 1615209571450
- conda: https://conda.anaconda.org/conda-forge/noarch/cached_property-1.5.2-pyha770c72_1.tar.bz2
  sha256: 6dbf7a5070cc43d90a1e4c2ec0c541c69d8e30a0e25f50ce9f6e4a432e42c5d7
  md5: 576d629e47797577ab0f1b351297ef4a
  depends:
  - python >=3.6
  license: BSD-3-Clause
  license_family: BSD
  purls:
  - pkg:pypi/cached-property?source=hash-mapping
  size: 11065
  timestamp: 1615209567874
- conda: https://conda.anaconda.org/conda-forge/linux-64/cairo-1.18.4-h3394656_0.conda
  sha256: 3bd6a391ad60e471de76c0e9db34986c4b5058587fbf2efa5a7f54645e28c2c7
  md5: 09262e66b19567aff4f592fb53b28760
  depends:
  - __glibc >=2.17,<3.0.a0
  - fontconfig >=2.15.0,<3.0a0
  - fonts-conda-ecosystem
  - freetype >=2.12.1,<3.0a0
  - icu >=75.1,<76.0a0
  - libexpat >=2.6.4,<3.0a0
  - libgcc >=13
  - libglib >=2.82.2,<3.0a0
  - libpng >=1.6.47,<1.7.0a0
  - libstdcxx >=13
  - libxcb >=1.17.0,<2.0a0
  - libzlib >=1.3.1,<2.0a0
  - pixman >=0.44.2,<1.0a0
  - xorg-libice >=1.1.2,<2.0a0
  - xorg-libsm >=1.2.5,<2.0a0
  - xorg-libx11 >=1.8.11,<2.0a0
  - xorg-libxext >=1.3.6,<2.0a0
  - xorg-libxrender >=0.9.12,<0.10.0a0
  license: LGPL-2.1-only or MPL-1.1
  purls: []
  size: 978114
  timestamp: 1741554591855
- conda: https://conda.anaconda.org/conda-forge/osx-64/cctools-1021.4-h67a6458_1.conda
  sha256: 8e33799b8513dadde735273532318f40493499abcba49cafdae45e040896c6b7
  md5: d40f6a13fcae56b9f0f90c8ee26f29c7
  depends:
  - cctools_osx-64 1021.4 haa85c18_1
  - ld64 954.16 hc3792c1_1
  - libllvm19 >=19.1.7,<19.2.0a0
  license: APSL-2.0
  license_family: Other
  purls: []
  size: 21650
  timestamp: 1752907781714
- conda: https://conda.anaconda.org/conda-forge/osx-arm64/cctools-1021.4-hd01ab73_1.conda
  sha256: 7908271f73bf19b208895df56f9a1ef73f9fe020f71180b4745835bc490471a8
  md5: 0e8adae6bc50f150c35ac51b2851d6aa
  depends:
  - cctools_osx-arm64 1021.4 haeb51d2_1
  - ld64 954.16 he86490a_1
  - libllvm19 >=19.1.7,<19.2.0a0
  license: APSL-2.0
  license_family: Other
  purls: []
  size: 21660
  timestamp: 1752907658137
- conda: https://conda.anaconda.org/conda-forge/osx-64/cctools_osx-64-1021.4-haa85c18_1.conda
  sha256: f70aa8a4afbbb0aaa685bdb6c2afdb5dcf3cd16f154935697a2d73ffc82c9f20
  md5: 3d0efe1461e5558fdb78118735e9bd06
  depends:
  - __osx >=10.13
  - ld64_osx-64 >=954.16,<954.17.0a0
  - libcxx
  - libllvm19 >=19.1.7,<19.2.0a0
  - libzlib >=1.3.1,<2.0a0
  - llvm-tools 19.1.*
  - sigtool
  constrains:
  - clang 19.1.*
  - ld64 954.16.*
  - cctools 1021.4.*
  license: APSL-2.0
  license_family: Other
  purls: []
  size: 791799
  timestamp: 1752907740554
- conda: https://conda.anaconda.org/conda-forge/osx-arm64/cctools_osx-arm64-1021.4-haeb51d2_1.conda
  sha256: 47b76be8fed6e1d3e6fb418d98930337a99f16639910bea35451a6776b81bd2f
  md5: e173bd2f669898a681b307400e900335
  depends:
  - __osx >=11.0
  - ld64_osx-arm64 >=954.16,<954.17.0a0
  - libcxx
  - libllvm19 >=19.1.7,<19.2.0a0
  - libzlib >=1.3.1,<2.0a0
  - llvm-tools 19.1.*
  - sigtool
  constrains:
  - cctools 1021.4.*
  - ld64 954.16.*
  - clang 19.1.*
  license: APSL-2.0
  license_family: Other
  purls: []
  size: 792286
  timestamp: 1752907619396
- conda: https://conda.anaconda.org/conda-forge/noarch/certifi-2025.8.3-pyhd8ed1ab_0.conda
  sha256: a1ad5b0a2a242f439608f22a538d2175cac4444b7b3f4e2b8c090ac337aaea40
  md5: 11f59985f49df4620890f3e746ed7102
  depends:
  - python >=3.9
  license: ISC
  purls:
  - pkg:pypi/certifi?source=compressed-mapping
  size: 158692
  timestamp: 1754231530168
- conda: https://conda.anaconda.org/conda-forge/linux-64/cffi-1.17.1-py313hfab6e84_0.conda
  sha256: 73cd6199b143a8a6cbf733ce124ed57defc1b9a7eab9b10fd437448caf8eaa45
  md5: ce6386a5892ef686d6d680c345c40ad1
  depends:
  - __glibc >=2.17,<3.0.a0
  - libffi >=3.4,<4.0a0
  - libgcc >=13
  - pycparser
  - python >=3.13.0rc1,<3.14.0a0
  - python_abi 3.13.* *_cp313
  license: MIT
  license_family: MIT
  purls:
  - pkg:pypi/cffi?source=hash-mapping
  size: 295514
  timestamp: 1725560706794
- conda: https://conda.anaconda.org/conda-forge/osx-64/cffi-1.17.1-py313h49682b3_0.conda
  sha256: 660c8f8488f78c500a1bb4a803c31403104b1ee2cabf1476a222a3b8abf5a4d7
  md5: 98afc301e6601a3480f9e0b9f8867ee0
  depends:
  - __osx >=10.13
  - libffi >=3.4,<4.0a0
  - pycparser
  - python >=3.13.0rc1,<3.14.0a0
  - python_abi 3.13.* *_cp313
  license: MIT
  license_family: MIT
  purls:
  - pkg:pypi/cffi?source=hash-mapping
  size: 284540
  timestamp: 1725560667915
- conda: https://conda.anaconda.org/conda-forge/osx-arm64/cffi-1.17.1-py313hc845a76_0.conda
  sha256: 50650dfa70ccf12b9c4a117d7ef0b41895815bb7328d830d667a6ba3525b60e8
  md5: 6d24d5587a8615db33c961a4ca0a8034
  depends:
  - __osx >=11.0
  - libffi >=3.4,<4.0a0
  - pycparser
  - python >=3.13.0rc1,<3.14.0a0
  - python >=3.13.0rc1,<3.14.0a0 *_cp313
  - python_abi 3.13.* *_cp313
  license: MIT
  license_family: MIT
  purls:
  - pkg:pypi/cffi?source=hash-mapping
  size: 282115
  timestamp: 1725560759157
- conda: https://conda.anaconda.org/conda-forge/linux-64/charls-2.4.2-h59595ed_0.conda
  sha256: 18f1c43f91ccf28297f92b094c2c8dbe9c6e8241c0d3cbd6cda014a990660fdd
  md5: 4336bd67920dd504cd8c6761d6a99645
  depends:
  - libgcc-ng >=12
  - libstdcxx-ng >=12
  license: BSD-3-Clause
  license_family: BSD
  purls: []
  size: 150272
  timestamp: 1684262827894
- conda: https://conda.anaconda.org/conda-forge/osx-64/charls-2.4.2-he965462_0.conda
  sha256: 5167aafc0bcc3849373dd8afb448cc387078210236e597f2ef8d2b1fe3d0b1a2
  md5: c267b3955138953f8ca4cb4d1f4f2d84
  depends:
  - libcxx >=15.0.7
  license: BSD-3-Clause
  license_family: BSD
  purls: []
  size: 138062
  timestamp: 1684263362836
- conda: https://conda.anaconda.org/conda-forge/osx-arm64/charls-2.4.2-h13dd4ca_0.conda
  sha256: b9f79954e6d37ad59016b434abfdd096a75ff08c6de14e5198bcea497a10fae5
  md5: 6faf3cf8df25572c7f70138a45f37363
  depends:
  - libcxx >=15.0.7
  license: BSD-3-Clause
  license_family: BSD
  purls: []
  size: 116255
  timestamp: 1684263271583
- conda: https://conda.anaconda.org/conda-forge/noarch/charset-normalizer-3.4.2-pyhd8ed1ab_0.conda
  sha256: 535ae5dcda8022e31c6dc063eb344c80804c537a5a04afba43a845fa6fa130f5
  md5: 40fe4284b8b5835a9073a645139f35af
  depends:
  - python >=3.9
  license: MIT
  license_family: MIT
  purls:
  - pkg:pypi/charset-normalizer?source=hash-mapping
  size: 50481
  timestamp: 1746214981991
- conda: https://conda.anaconda.org/conda-forge/osx-64/clang-19.1.7-default_h576c50e_3.conda
  sha256: 838abc0a72f1227cac837b9350809d7c852e5e4e69952b21789f12ae1557bcce
  md5: 7b5ece07d175b7175b4a544f9835683a
  depends:
  - clang-19 19.1.7 default_h3571c67_3
  license: Apache-2.0 WITH LLVM-exception
  license_family: Apache
  purls: []
  size: 24253
  timestamp: 1747709797405
- conda: https://conda.anaconda.org/conda-forge/osx-arm64/clang-19.1.7-default_h474c9e2_3.conda
  sha256: e2061f7a16ae5a381d7f66b5ccd91a92b7ad6ac356f1d2ee2934015581eb3bf7
  md5: b5a92027d9f6136108beeda7b6edfec9
  depends:
  - clang-19 19.1.7 default_hf90f093_3
  license: Apache-2.0 WITH LLVM-exception
  license_family: Apache
  purls: []
  size: 24360
  timestamp: 1747709802932
- conda: https://conda.anaconda.org/conda-forge/osx-64/clang-19-19.1.7-default_h3571c67_3.conda
  sha256: 6ff0928325ea99a65b1c3dc0a212fd0cb5b65884657c8d3c0bcffc038d092431
  md5: 5bd5cda534488611b3970b768139127c
  depends:
  - __osx >=10.13
  - libclang-cpp19.1 19.1.7 default_h3571c67_3
  - libcxx >=19.1.7
  - libllvm19 >=19.1.7,<19.2.0a0
  license: Apache-2.0 WITH LLVM-exception
  license_family: Apache
  purls: []
  size: 766607
  timestamp: 1747709700983
- conda: https://conda.anaconda.org/conda-forge/osx-arm64/clang-19-19.1.7-default_hf90f093_3.conda
  sha256: c7f21028560ee5cc72d882d930b56c8521126987308819c37b97e1760d3e39bc
  md5: 8ea1b606f2c5cb255b53c868d1eb8dbc
  depends:
  - __osx >=11.0
  - libclang-cpp19.1 19.1.7 default_hf90f093_3
  - libcxx >=19.1.7
  - libllvm19 >=19.1.7,<19.2.0a0
  license: Apache-2.0 WITH LLVM-exception
  license_family: Apache
  purls: []
  size: 760894
  timestamp: 1747709675681
- conda: https://conda.anaconda.org/conda-forge/osx-64/clang_impl_osx-64-19.1.7-hc73cdc9_25.conda
  sha256: 88edc0b34affbfffcec5ffea59b432ee3dd114124fd4d5f992db6935421f4a64
  md5: 76954503be09430fb7f4683a61ffb7b0
  depends:
  - cctools_osx-64
  - clang 19.1.7.*
  - compiler-rt 19.1.7.*
  - ld64_osx-64
  - llvm-tools 19.1.7.*
  license: BSD-3-Clause
  license_family: BSD
  purls: []
  size: 18175
  timestamp: 1748575764900
- conda: https://conda.anaconda.org/conda-forge/osx-arm64/clang_impl_osx-arm64-19.1.7-h76e6a08_25.conda
  sha256: ee3c0976bde0ac19f84d29213ea3d9c3fd9c56d56c33ee471a8680cf69307ce1
  md5: a4e2f211f7c3cf582a6cb447bee2cad9
  depends:
  - cctools_osx-arm64
  - clang 19.1.7.*
  - compiler-rt 19.1.7.*
  - ld64_osx-arm64
  - llvm-tools 19.1.7.*
  license: BSD-3-Clause
  license_family: BSD
  purls: []
  size: 18159
  timestamp: 1748575942374
- conda: https://conda.anaconda.org/conda-forge/osx-64/clang_osx-64-19.1.7-h7e5c614_25.conda
  sha256: 6435fdeae76f72109bc9c7b41596104075a2a8a9df3ee533bd98bb06548bbc83
  md5: a526ba9df7e7d5448d57b33941614dae
  depends:
  - clang_impl_osx-64 19.1.7 hc73cdc9_25
  license: BSD-3-Clause
  license_family: BSD
  purls: []
  size: 21473
  timestamp: 1748575768567
- conda: https://conda.anaconda.org/conda-forge/osx-arm64/clang_osx-arm64-19.1.7-h07b0088_25.conda
  sha256: 92a45a972af5eba3b7fca66880c3d5bdf73d0c69a3e21d1b3999fb9b5be1b323
  md5: 1b53cb5305ae53b5aeba20e58c625d96
  depends:
  - clang_impl_osx-arm64 19.1.7 h76e6a08_25
  license: BSD-3-Clause
  license_family: BSD
  purls: []
  size: 21337
  timestamp: 1748575949016
- conda: https://conda.anaconda.org/conda-forge/osx-64/clangxx-19.1.7-default_heb2e8d1_3.conda
  sha256: 5870bdbd2c15abf84692f6069b2181a7a28f76451b28fc8e986b978d4f5c577f
  md5: 1c1bbb9fb93dcf58f4dc6e308b1af083
  depends:
  - clang 19.1.7 default_h576c50e_3
  - libcxx-devel 19.1.*
  license: Apache-2.0 WITH LLVM-exception
  license_family: Apache
  purls: []
  size: 24370
  timestamp: 1747709814665
- conda: https://conda.anaconda.org/conda-forge/osx-arm64/clangxx-19.1.7-default_h1ffe849_3.conda
  sha256: c6094b6c846248930ab2f559b04e14f9d6463e1c88b9d33b479bf27df916d6d7
  md5: 8b6dff933df21ccf744b5ecbc9dfd3ab
  depends:
  - clang 19.1.7 default_h474c9e2_3
  - libcxx-devel 19.1.*
  license: Apache-2.0 WITH LLVM-exception
  license_family: Apache
  purls: []
  size: 24486
  timestamp: 1747709816351
- conda: https://conda.anaconda.org/conda-forge/osx-64/clangxx_impl_osx-64-19.1.7-hb295874_25.conda
  sha256: 8a2571da4bd90e3fc4523e962d6562607df133694a409959ec9c7ac4292bd676
  md5: 9fe0247ba2650f90c650001f88a87076
  depends:
  - clang_osx-64 19.1.7 h7e5c614_25
  - clangxx 19.1.7.*
  - libcxx >=19
  - libllvm19 >=19.1.7,<19.2.0a0
  license: BSD-3-Clause
  license_family: BSD
  purls: []
  size: 18289
  timestamp: 1748575802444
- conda: https://conda.anaconda.org/conda-forge/osx-arm64/clangxx_impl_osx-arm64-19.1.7-h276745f_25.conda
  sha256: b997d325da6ca60e71937b9e28f114893401ca7cf94c4007d744e402a25c2c52
  md5: 5eeaa7b2dd32f62eb3beb0d6ba1e664f
  depends:
  - clang_osx-arm64 19.1.7 h07b0088_25
  - clangxx 19.1.7.*
  - libcxx >=19
  - libllvm19 >=19.1.7,<19.2.0a0
  license: BSD-3-Clause
  license_family: BSD
  purls: []
  size: 18297
  timestamp: 1748576000726
- conda: https://conda.anaconda.org/conda-forge/osx-64/clangxx_osx-64-19.1.7-h7e5c614_25.conda
  sha256: 81365d98e1bb5f98a7acd1bde86ccf534b36c78bfae601e2c26a73d8de52da1e
  md5: d0b5d9264d40ae1420e31c9066a1dcf0
  depends:
  - clang_osx-64 19.1.7 h7e5c614_25
  - clangxx_impl_osx-64 19.1.7 hb295874_25
  license: BSD-3-Clause
  license_family: BSD
  purls: []
  size: 19873
  timestamp: 1748575806458
- conda: https://conda.anaconda.org/conda-forge/osx-arm64/clangxx_osx-arm64-19.1.7-h07b0088_25.conda
  sha256: 93801e6e821ae703d03629b1b993dbae1920b80012818edd5fcd18a9055897ce
  md5: 4e09188aa8def7d8b3ae149aa856c0e5
  depends:
  - clang_osx-arm64 19.1.7 h07b0088_25
  - clangxx_impl_osx-arm64 19.1.7 h276745f_25
  license: BSD-3-Clause
  license_family: BSD
  purls: []
  size: 19709
  timestamp: 1748576006669
- conda: https://conda.anaconda.org/conda-forge/noarch/colorama-0.4.6-pyhd8ed1ab_1.conda
  sha256: ab29d57dc70786c1269633ba3dff20288b81664d3ff8d21af995742e2bb03287
  md5: 962b9857ee8e7018c22f2776ffa0b2d7
  depends:
  - python >=3.9
  license: BSD-3-Clause
  license_family: BSD
  purls:
  - pkg:pypi/colorama?source=hash-mapping
  size: 27011
  timestamp: 1733218222191
- conda: https://conda.anaconda.org/conda-forge/noarch/comm-0.2.3-pyhe01879c_0.conda
  sha256: 576a44729314ad9e4e5ebe055fbf48beb8116b60e58f9070278985b2b634f212
  md5: 2da13f2b299d8e1995bafbbe9689a2f7
  depends:
  - python >=3.9
  - python
  license: BSD-3-Clause
  license_family: BSD
  purls:
  - pkg:pypi/comm?source=compressed-mapping
  size: 14690
  timestamp: 1753453984907
- conda: https://conda.anaconda.org/conda-forge/osx-64/compiler-rt-19.1.7-h52031e2_0.conda
  sha256: 781b70f7475d387183fba59b5d88e874ec976458b893ec4e8c4c2564944aa680
  md5: 8098d99b4c30adb2f9cc18f8584d0b45
  depends:
  - __osx >=10.13
  - clang 19.1.7.*
  - compiler-rt_osx-64 19.1.7.*
  license: Apache-2.0 WITH LLVM-exception
  license_family: APACHE
  purls: []
  size: 96517
  timestamp: 1736976706563
- conda: https://conda.anaconda.org/conda-forge/osx-arm64/compiler-rt-19.1.7-hd2aecb6_0.conda
  sha256: db920f02717984329375c0c188335c23104895b0e5a2da295e475dabe4192c69
  md5: 28f46d13b77fcc390c84ca49b68b9ecb
  depends:
  - __osx >=11.0
  - clang 19.1.7.*
  - compiler-rt_osx-arm64 19.1.7.*
  license: Apache-2.0 WITH LLVM-exception
  license_family: APACHE
  purls: []
  size: 96534
  timestamp: 1736976644597
- conda: https://conda.anaconda.org/conda-forge/noarch/compiler-rt_osx-64-19.1.7-hc6f8467_0.conda
  sha256: bc64b862791161f90adb0e9b91290091604a3791e4434cb3901c13101136255b
  md5: d5216811ea499344af3f05f71b922637
  depends:
  - clang 19.1.7.*
  constrains:
  - compiler-rt 19.1.7
  - clangxx 19.1.7
  license: Apache-2.0 WITH LLVM-exception
  license_family: APACHE
  purls: []
  size: 10666253
  timestamp: 1736976649189
- conda: https://conda.anaconda.org/conda-forge/noarch/compiler-rt_osx-arm64-19.1.7-h7969c41_0.conda
  sha256: 6d9701824622609a47aae525d0a527e46dd7bbdc3f5648a3035df177f93d858e
  md5: bb78d3cc0758bb3fc3cb0fab51ec4424
  depends:
  - clang 19.1.7.*
  constrains:
  - clangxx 19.1.7
  - compiler-rt 19.1.7
  license: Apache-2.0 WITH LLVM-exception
  license_family: APACHE
  purls: []
  size: 10796006
  timestamp: 1736976593839
- conda: https://conda.anaconda.org/conda-forge/linux-64/conda-gcc-specs-14.3.0-hb991d5c_4.conda
  sha256: 275a7a6c627ded925e98a94162d4efd7ad578731915334831ee8881b34aecad1
  md5: b6025bc20bf223d68402821f181707fb
  depends:
  - gcc_impl_linux-64 >=14.3.0,<14.3.1.0a0
  license: GPL-3.0-only WITH GCC-exception-3.1
  license_family: GPL
  purls: []
  size: 33272
  timestamp: 1753905153853
- conda: https://conda.anaconda.org/conda-forge/linux-64/contourpy-1.3.3-py313h7037e92_1.conda
  sha256: a0ce615510eeaeace0e0e0c9301a1efef3e4bcbb554e4a25d819c3be864242b4
  md5: 7efd370a0349ce5722b7b23232bfe36b
  depends:
  - __glibc >=2.17,<3.0.a0
  - libgcc >=14
  - libstdcxx >=14
  - numpy >=1.25
  - python >=3.13,<3.14.0a0
  - python_abi 3.13.* *_cp313
  license: BSD-3-Clause
  license_family: BSD
  purls:
  - pkg:pypi/contourpy?source=hash-mapping
  size: 293513
  timestamp: 1754063719883
- conda: https://conda.anaconda.org/conda-forge/osx-64/contourpy-1.3.3-py313hc551f4f_1.conda
  sha256: d7f81d9c84f07a3916473bc69cabaf2e42ce296b8f76727e24f15f636185a45f
  md5: f944076ba621dfde21fc4f1cc283af2a
  depends:
  - __osx >=10.13
  - libcxx >=19
  - numpy >=1.25
  - python >=3.13,<3.14.0a0
  - python_abi 3.13.* *_cp313
  license: BSD-3-Clause
  license_family: BSD
  purls:
  - pkg:pypi/contourpy?source=hash-mapping
  size: 268870
  timestamp: 1754064078937
- conda: https://conda.anaconda.org/conda-forge/osx-arm64/contourpy-1.3.3-py313hc50a443_1.conda
  sha256: b444ecf07bdfaf05a875d517a598090bb2f574c33815b6248ececbc6b1e5a201
  md5: 84315902ea539576895726299478c0ec
  depends:
  - __osx >=11.0
  - libcxx >=19
  - numpy >=1.25
  - python >=3.13,<3.14.0a0
  - python >=3.13,<3.14.0a0 *_cp313
  - python_abi 3.13.* *_cp313
  license: BSD-3-Clause
  license_family: BSD
  purls:
  - pkg:pypi/contourpy?source=hash-mapping
  size: 258632
  timestamp: 1754064001338
- conda: https://conda.anaconda.org/conda-forge/linux-64/cxx-compiler-1.11.0-hfcd1e18_0.conda
  sha256: 3fcc97ae3e89c150401a50a4de58794ffc67b1ed0e1851468fcc376980201e25
  md5: 5da8c935dca9186673987f79cef0b2a5
  depends:
  - c-compiler 1.11.0 h4d9bdce_0
  - gxx
  - gxx_linux-64 14.*
  license: BSD-3-Clause
  license_family: BSD
  purls: []
  size: 6635
  timestamp: 1753098722177
- conda: https://conda.anaconda.org/conda-forge/osx-64/cxx-compiler-1.11.0-h307afc9_0.conda
  sha256: d6976f8d8b51486072abfe1e76a733688380dcbd1a8e993a43d59b80f7288478
  md5: 463bb03bb27f9edc167fb3be224efe96
  depends:
  - c-compiler 1.11.0 h7a00415_0
  - clangxx_osx-64 19.*
  license: BSD-3-Clause
  license_family: BSD
  purls: []
  size: 6732
  timestamp: 1753098827160
- conda: https://conda.anaconda.org/conda-forge/osx-arm64/cxx-compiler-1.11.0-h88570a1_0.conda
  sha256: 99800d97a3a2ee9920dfc697b6d4c64e46dc7296c78b1b6c746ff1c24dea5e6c
  md5: 043afed05ca5a0f2c18252ae4378bdee
  depends:
  - c-compiler 1.11.0 h61f9b84_0
  - clangxx_osx-arm64 19.*
  license: BSD-3-Clause
  license_family: BSD
  purls: []
  size: 6715
  timestamp: 1753098739952
- conda: https://conda.anaconda.org/conda-forge/noarch/cycler-0.12.1-pyhd8ed1ab_1.conda
  sha256: 9827efa891e507a91a8a2acf64e210d2aff394e1cde432ad08e1f8c66b12293c
  md5: 44600c4667a319d67dbe0681fc0bc833
  depends:
  - python >=3.9
  license: BSD-3-Clause
  license_family: BSD
  purls:
  - pkg:pypi/cycler?source=hash-mapping
  size: 13399
  timestamp: 1733332563512
- conda: https://conda.anaconda.org/conda-forge/linux-64/cyrus-sasl-2.1.28-hd9c7081_0.conda
  sha256: ee09ad7610c12c7008262d713416d0b58bf365bc38584dce48950025850bdf3f
  md5: cae723309a49399d2949362f4ab5c9e4
  depends:
  - __glibc >=2.17,<3.0.a0
  - krb5 >=1.21.3,<1.22.0a0
  - libgcc >=13
  - libntlm >=1.8,<2.0a0
  - libstdcxx >=13
  - libxcrypt >=4.4.36
  - openssl >=3.5.0,<4.0a0
  license: BSD-3-Clause-Attribution
  license_family: BSD
  purls: []
  size: 209774
  timestamp: 1750239039316
- conda: https://conda.anaconda.org/conda-forge/linux-64/dav1d-1.2.1-hd590300_0.conda
  sha256: 22053a5842ca8ee1cf8e1a817138cdb5e647eb2c46979f84153f6ad7bde73020
  md5: 418c6ca5929a611cbd69204907a83995
  depends:
  - libgcc-ng >=12
  license: BSD-2-Clause
  license_family: BSD
  purls: []
  size: 760229
  timestamp: 1685695754230
- conda: https://conda.anaconda.org/conda-forge/osx-64/dav1d-1.2.1-h0dc2134_0.conda
  sha256: ec71a835866b42e946cd2039a5f7a6458851a21890d315476f5e66790ac11c96
  md5: 9d88733c715300a39f8ca2e936b7808d
  license: BSD-2-Clause
  license_family: BSD
  purls: []
  size: 668439
  timestamp: 1685696184631
- conda: https://conda.anaconda.org/conda-forge/osx-arm64/dav1d-1.2.1-hb547adb_0.conda
  sha256: 93e077b880a85baec8227e8c72199220c7f87849ad32d02c14fb3807368260b8
  md5: 5a74cdee497e6b65173e10d94582fae6
  license: BSD-2-Clause
  license_family: BSD
  purls: []
  size: 316394
  timestamp: 1685695959391
- conda: https://conda.anaconda.org/conda-forge/linux-64/dbus-1.16.2-h3c4dab8_0.conda
  sha256: 3b988146a50e165f0fa4e839545c679af88e4782ec284cc7b6d07dd226d6a068
  md5: 679616eb5ad4e521c83da4650860aba7
  depends:
  - libstdcxx >=13
  - libgcc >=13
  - __glibc >=2.17,<3.0.a0
  - libgcc >=13
  - libexpat >=2.7.0,<3.0a0
  - libzlib >=1.3.1,<2.0a0
  - libglib >=2.84.2,<3.0a0
  license: GPL-2.0-or-later
  license_family: GPL
  purls: []
  size: 437860
  timestamp: 1747855126005
- conda: https://conda.anaconda.org/conda-forge/linux-64/debugpy-1.8.16-py313h5d5ffb9_0.conda
  sha256: 26c56e7f93cde8be5b1b3ec3404f95d2874946f6fe0182f6720e5c3232e006ed
  md5: c6286f4df7bec3d3712d617a358149b4
  depends:
  - python
  - __glibc >=2.17,<3.0.a0
  - libstdcxx >=14
  - libgcc >=14
  - python_abi 3.13.* *_cp313
  license: MIT
  purls:
  - pkg:pypi/debugpy?source=compressed-mapping
  size: 2868365
  timestamp: 1754523414483
- conda: https://conda.anaconda.org/conda-forge/osx-64/debugpy-1.8.16-py313h03db916_0.conda
  sha256: 1c07630626879de9c4a63a767cc304d23373dc1c4fb92b1f1891534dcc316917
  md5: 3cd9930005c64df818f07d56c29bff1f
  depends:
  - python
  - __osx >=10.13
  - libcxx >=19
  - python_abi 3.13.* *_cp313
  license: MIT
  purls:
  - pkg:pypi/debugpy?source=compressed-mapping
  size: 2769397
  timestamp: 1754523432779
- conda: https://conda.anaconda.org/conda-forge/osx-arm64/debugpy-1.8.16-py313hab38a8b_0.conda
  sha256: 214010d0ef5ec170cc24a28277c11893ecca0f78f0ba6ba6b90e8031ca8fff15
  md5: b8a25de90e021082a106f01be64c9c5b
  depends:
  - python
  - python 3.13.* *_cp313
  - __osx >=11.0
  - libcxx >=19
  - python_abi 3.13.* *_cp313
  license: MIT
  purls:
  - pkg:pypi/debugpy?source=compressed-mapping
  size: 2755818
  timestamp: 1754523422224
- conda: https://conda.anaconda.org/conda-forge/noarch/decorator-5.2.1-pyhd8ed1ab_0.conda
  sha256: c17c6b9937c08ad63cb20a26f403a3234088e57d4455600974a0ce865cb14017
  md5: 9ce473d1d1be1cc3810856a48b3fab32
  depends:
  - python >=3.9
  license: BSD-2-Clause
  license_family: BSD
  purls:
  - pkg:pypi/decorator?source=hash-mapping
  size: 14129
  timestamp: 1740385067843
- conda: https://conda.anaconda.org/conda-forge/noarch/defusedxml-0.7.1-pyhd8ed1ab_0.tar.bz2
  sha256: 9717a059677553562a8f38ff07f3b9f61727bd614f505658b0a5ecbcf8df89be
  md5: 961b3a227b437d82ad7054484cfa71b2
  depends:
  - python >=3.6
  license: PSF-2.0
  license_family: PSF
  purls:
  - pkg:pypi/defusedxml?source=hash-mapping
  size: 24062
  timestamp: 1615232388757
- conda: https://conda.anaconda.org/conda-forge/linux-64/double-conversion-3.3.1-h5888daf_0.conda
  sha256: 1bcc132fbcc13f9ad69da7aa87f60ea41de7ed4d09f3a00ff6e0e70e1c690bc2
  md5: bfd56492d8346d669010eccafe0ba058
  depends:
  - __glibc >=2.17,<3.0.a0
  - libgcc >=13
  - libstdcxx >=13
  license: BSD-3-Clause
  license_family: BSD
  purls: []
  size: 69544
  timestamp: 1739569648873
- conda: https://conda.anaconda.org/conda-forge/linux-64/epics-base-7.0.9.0-h9d14ae9_1.conda
  sha256: 90e749176b4e2a09fea7305d94c21f590c4c4f8e62633ea9da38cfb13c23ef41
  md5: 9711d41ed0303bae58b37528d12c2fcf
  depends:
  - __glibc >=2.17,<3.0.a0
  - libgcc >=14
  - libstdcxx >=14
  - perl
  - readline >=8.2,<9.0a0
  license: EPICS
  purls: []
  size: 29254639
  timestamp: 1754316780329
- conda: https://conda.anaconda.org/conda-forge/osx-64/epics-base-7.0.9.0-hf6fa534_1.conda
  sha256: 7fe5e21a88600148863be9dd45277de2a347f75d9b64c90eada5e279b074d12c
  md5: 67c3c401055a168680b38b71416bdd81
  depends:
  - __osx >=10.13
  - libcxx >=19
  - perl
  - readline >=8.2,<9.0a0
  license: EPICS
  purls: []
  size: 2886441
  timestamp: 1754317241619
- conda: https://conda.anaconda.org/conda-forge/osx-arm64/epics-base-7.0.9.0-h533dc10_1.conda
  sha256: e6cfd6ca2e396517d896b217b9c99089ecb72a314188b3dbfcbf221b876c2a33
  md5: 3cd227228f530b7219bdff383ddc1951
  depends:
  - __osx >=11.0
  - libcxx >=19
  - perl
  - readline >=8.2,<9.0a0
  license: EPICS
  purls: []
  size: 4913203
  timestamp: 1754317310267
- conda: https://conda.anaconda.org/conda-forge/noarch/exceptiongroup-1.3.0-pyhd8ed1ab_0.conda
  sha256: ce61f4f99401a4bd455b89909153b40b9c823276aefcbb06f2044618696009ca
  md5: 72e42d28960d875c7654614f8b50939a
  depends:
  - python >=3.9
  - typing_extensions >=4.6.0
  license: MIT and PSF-2.0
  purls:
  - pkg:pypi/exceptiongroup?source=hash-mapping
  size: 21284
  timestamp: 1746947398083
- conda: https://conda.anaconda.org/conda-forge/noarch/executing-2.2.0-pyhd8ed1ab_0.conda
  sha256: 7510dd93b9848c6257c43fdf9ad22adf62e7aa6da5f12a6a757aed83bcfedf05
  md5: 81d30c08f9a3e556e8ca9e124b044d14
  depends:
  - python >=3.9
  license: MIT
  license_family: MIT
  purls:
  - pkg:pypi/executing?source=hash-mapping
  size: 29652
  timestamp: 1745502200340
- conda: https://conda.anaconda.org/conda-forge/noarch/font-ttf-dejavu-sans-mono-2.37-hab24e00_0.tar.bz2
  sha256: 58d7f40d2940dd0a8aa28651239adbf5613254df0f75789919c4e6762054403b
  md5: 0c96522c6bdaed4b1566d11387caaf45
  license: BSD-3-Clause
  license_family: BSD
  purls: []
  size: 397370
  timestamp: 1566932522327
- conda: https://conda.anaconda.org/conda-forge/noarch/font-ttf-inconsolata-3.000-h77eed37_0.tar.bz2
  sha256: c52a29fdac682c20d252facc50f01e7c2e7ceac52aa9817aaf0bb83f7559ec5c
  md5: 34893075a5c9e55cdafac56607368fc6
  license: OFL-1.1
  license_family: Other
  purls: []
  size: 96530
  timestamp: 1620479909603
- conda: https://conda.anaconda.org/conda-forge/noarch/font-ttf-source-code-pro-2.038-h77eed37_0.tar.bz2
  sha256: 00925c8c055a2275614b4d983e1df637245e19058d79fc7dd1a93b8d9fb4b139
  md5: 4d59c254e01d9cde7957100457e2d5fb
  license: OFL-1.1
  license_family: Other
  purls: []
  size: 700814
  timestamp: 1620479612257
- conda: https://conda.anaconda.org/conda-forge/noarch/font-ttf-ubuntu-0.83-h77eed37_3.conda
  sha256: 2821ec1dc454bd8b9a31d0ed22a7ce22422c0aef163c59f49dfdf915d0f0ca14
  md5: 49023d73832ef61042f6a237cb2687e7
  license: LicenseRef-Ubuntu-Font-Licence-Version-1.0
  license_family: Other
  purls: []
  size: 1620504
  timestamp: 1727511233259
- conda: https://conda.anaconda.org/conda-forge/linux-64/fontconfig-2.15.0-h7e30c49_1.conda
  sha256: 7093aa19d6df5ccb6ca50329ef8510c6acb6b0d8001191909397368b65b02113
  md5: 8f5b0b297b59e1ac160ad4beec99dbee
  depends:
  - __glibc >=2.17,<3.0.a0
  - freetype >=2.12.1,<3.0a0
  - libexpat >=2.6.3,<3.0a0
  - libgcc >=13
  - libuuid >=2.38.1,<3.0a0
  - libzlib >=1.3.1,<2.0a0
  license: MIT
  license_family: MIT
  purls: []
  size: 265599
  timestamp: 1730283881107
- conda: https://conda.anaconda.org/conda-forge/noarch/fonts-conda-ecosystem-1-0.tar.bz2
  sha256: a997f2f1921bb9c9d76e6fa2f6b408b7fa549edd349a77639c9fe7a23ea93e61
  md5: fee5683a3f04bd15cbd8318b096a27ab
  depends:
  - fonts-conda-forge
  license: BSD-3-Clause
  license_family: BSD
  purls: []
  size: 3667
  timestamp: 1566974674465
- conda: https://conda.anaconda.org/conda-forge/noarch/fonts-conda-forge-1-0.tar.bz2
  sha256: 53f23a3319466053818540bcdf2091f253cbdbab1e0e9ae7b9e509dcaa2a5e38
  md5: f766549260d6815b0c52253f1fb1bb29
  depends:
  - font-ttf-dejavu-sans-mono
  - font-ttf-inconsolata
  - font-ttf-source-code-pro
  - font-ttf-ubuntu
  license: BSD-3-Clause
  license_family: BSD
  purls: []
  size: 4102
  timestamp: 1566932280397
- conda: https://conda.anaconda.org/conda-forge/linux-64/fonttools-4.59.0-py313h3dea7bd_0.conda
  sha256: 9c2fadb256dc19e4563247dbfa6d14aa42b944673a6969507f8df63ebaa6dc10
  md5: 9ab0ef93a0904a39910d1835588e25cd
  depends:
  - __glibc >=2.17,<3.0.a0
  - brotli
  - libgcc >=14
  - munkres
  - python >=3.13,<3.14.0a0
  - python_abi 3.13.* *_cp313
  license: MIT
  license_family: MIT
  purls:
  - pkg:pypi/fonttools?source=hash-mapping
  size: 2909521
  timestamp: 1752722941472
- conda: https://conda.anaconda.org/conda-forge/osx-64/fonttools-4.59.0-py313h4db2fa4_0.conda
  sha256: 1dde64d80674b3fd3284c9e3d4b0d562974a32bcffe3a4682e616dccdacde7ec
  md5: 1dab5b45690c319aba7d846f9267349c
  depends:
  - __osx >=10.13
  - brotli
  - munkres
  - python >=3.13,<3.14.0a0
  - python_abi 3.13.* *_cp313
  license: MIT
  license_family: MIT
  purls:
  - pkg:pypi/fonttools?source=hash-mapping
  size: 2826499
  timestamp: 1752722984516
- conda: https://conda.anaconda.org/conda-forge/osx-arm64/fonttools-4.59.0-py313ha0c97b7_0.conda
  sha256: 6c98619a486dcd4526f32faf810b1bc03411e8cd43e17164e02bd0547f2bf8ce
  md5: ca685619fa816c0dbf88ca41f8db1a57
  depends:
  - __osx >=11.0
  - brotli
  - munkres
  - python >=3.13,<3.14.0a0
  - python >=3.13,<3.14.0a0 *_cp313
  - python_abi 3.13.* *_cp313
  license: MIT
  license_family: MIT
  purls:
  - pkg:pypi/fonttools?source=hash-mapping
  size: 2845321
  timestamp: 1752722927911
- conda: https://conda.anaconda.org/conda-forge/noarch/fqdn-1.5.1-pyhd8ed1ab_1.conda
  sha256: 2509992ec2fd38ab27c7cdb42cf6cadc566a1cc0d1021a2673475d9fa87c6276
  md5: d3549fd50d450b6d9e7dddff25dd2110
  depends:
  - cached-property >=1.3.0
  - python >=3.9,<4
  license: MPL-2.0
  license_family: MOZILLA
  purls:
  - pkg:pypi/fqdn?source=hash-mapping
  size: 16705
  timestamp: 1733327494780
- conda: https://conda.anaconda.org/conda-forge/linux-64/freetype-2.13.3-ha770c72_1.conda
  sha256: 7ef7d477c43c12a5b4cddcf048a83277414512d1116aba62ebadfa7056a7d84f
  md5: 9ccd736d31e0c6e41f54e704e5312811
  depends:
  - libfreetype 2.13.3 ha770c72_1
  - libfreetype6 2.13.3 h48d6fc4_1
  license: GPL-2.0-only OR FTL
  purls: []
  size: 172450
  timestamp: 1745369996765
- conda: https://conda.anaconda.org/conda-forge/osx-64/freetype-2.13.3-h694c41f_1.conda
  sha256: e2870e983889eec73fdc0d4ab27d3f6501de4750ffe32d7d0a3a287f00bc2f15
  md5: 126dba1baf5030cb6f34533718924577
  depends:
  - libfreetype 2.13.3 h694c41f_1
  - libfreetype6 2.13.3 h40dfd5c_1
  license: GPL-2.0-only OR FTL
  purls: []
  size: 172649
  timestamp: 1745370231293
- conda: https://conda.anaconda.org/conda-forge/osx-arm64/freetype-2.13.3-hce30654_1.conda
  sha256: 6b63c72ea51a41d41964841404564c0729fdddd3e952e2715839fd759b7cfdfc
  md5: e684de4644067f1956a580097502bf03
  depends:
  - libfreetype 2.13.3 hce30654_1
  - libfreetype6 2.13.3 h1d14073_1
  license: GPL-2.0-only OR FTL
  purls: []
  size: 172220
  timestamp: 1745370149658
- conda: https://conda.anaconda.org/conda-forge/linux-64/gcc-14.3.0-h76bdaa0_4.conda
  sha256: ded010fa43178225054436cfc24c1cc74e1f17303f39442b5254422e2f8a0b2d
  md5: 7e8d408ed45953d8a9fd5e9c5d44ab2d
  depends:
  - conda-gcc-specs
  - gcc_impl_linux-64 14.3.0.*
  license: BSD-3-Clause
  license_family: BSD
  purls: []
  size: 31016
  timestamp: 1753905350635
- conda: https://conda.anaconda.org/conda-forge/linux-64/gcc_impl_linux-64-14.3.0-hd9e9e21_4.conda
  sha256: 70dd8f8cf040ffcb073c98651aaae614f4db4d76d0c9928a5aea0309a3b29722
  md5: 18005317e139bb60f4c5d3ef9cc46b85
  depends:
  - binutils_impl_linux-64 >=2.40
  - libgcc >=14.3.0
  - libgcc-devel_linux-64 14.3.0 h85bb3a7_104
  - libgomp >=14.3.0
  - libsanitizer 14.3.0 hd08acf3_4
  - libstdcxx >=14.3.0
  - sysroot_linux-64
  license: GPL-3.0-only WITH GCC-exception-3.1
  license_family: GPL
  purls: []
  size: 71083505
  timestamp: 1753904987887
- conda: https://conda.anaconda.org/conda-forge/linux-64/gcc_linux-64-14.3.0-h1382650_11.conda
  sha256: 0d7fe52c578ef99f03defe8cab5308124b388c694e88f5494716d11532a6d12a
  md5: 2e650506e6371ac4289c9bf7fc207f3b
  depends:
  - binutils_linux-64
  - gcc_impl_linux-64 14.3.0.*
  - sysroot_linux-64
  license: BSD-3-Clause
  license_family: BSD
  purls: []
  size: 32512
  timestamp: 1748905876846
- conda: https://conda.anaconda.org/conda-forge/linux-64/giflib-5.2.2-hd590300_0.conda
  sha256: aac402a8298f0c0cc528664249170372ef6b37ac39fdc92b40601a6aed1e32ff
  md5: 3bf7b9fd5a7136126e0234db4b87c8b6
  depends:
  - libgcc-ng >=12
  license: MIT
  license_family: MIT
  purls: []
  size: 77248
  timestamp: 1712692454246
- conda: https://conda.anaconda.org/conda-forge/osx-64/giflib-5.2.2-h10d778d_0.conda
  sha256: 2c825df829097536314a195ae5cacaa8695209da6b4400135a65d8e23c008ff8
  md5: 03e8c9b4d3da5f3d6eabdd020c2d63ac
  license: MIT
  license_family: MIT
  purls: []
  size: 74516
  timestamp: 1712692686914
- conda: https://conda.anaconda.org/conda-forge/osx-arm64/giflib-5.2.2-h93a5062_0.conda
  sha256: 843b3f364ff844137e37d5c0a181f11f6d51adcedd216f019d074e5aa5d7e09c
  md5: 95fa1486c77505330c20f7202492b913
  license: MIT
  license_family: MIT
  purls: []
  size: 71613
  timestamp: 1712692611426
- conda: https://conda.anaconda.org/conda-forge/linux-64/graphite2-1.3.14-hecca717_1.conda
  sha256: 060dbb9e8f025cd09819586dd9c5a9c29bfcff0ac222435c90f4a83655caef7e
  md5: d8f05f0493cacd0b29cbc0049669151f
  depends:
  - __glibc >=2.17,<3.0.a0
  - libgcc >=14
  - libstdcxx >=14
  license: LGPL-2.0-or-later
  license_family: LGPL
  purls: []
  size: 99475
  timestamp: 1754260291932
- conda: https://conda.anaconda.org/conda-forge/linux-64/gxx-14.3.0-he448592_4.conda
  sha256: 5e92e1360a21dbbae2126dccdd37f97e34331fcccc5d76d12dbbad2fda1a5228
  md5: 26ccfde67e88b646e57a7e56ce4ef56d
  depends:
  - gcc 14.3.0.*
  - gxx_impl_linux-64 14.3.0.*
  license: BSD-3-Clause
  license_family: BSD
  purls: []
  size: 30420
  timestamp: 1753905382479
- conda: https://conda.anaconda.org/conda-forge/linux-64/gxx_impl_linux-64-14.3.0-he663afc_4.conda
  sha256: d37c0a50684e1bfb3cb7f8e417d8b42a43a0dbd0bd5fa4b41a46d26eddc2c4aa
  md5: 1f7b059bae1fc5e72ae23883e04abc48
  depends:
  - gcc_impl_linux-64 14.3.0 hd9e9e21_4
  - libstdcxx-devel_linux-64 14.3.0 h85bb3a7_104
  - sysroot_linux-64
  - tzdata
  license: GPL-3.0-only WITH GCC-exception-3.1
  license_family: GPL
  purls: []
  size: 15144697
  timestamp: 1753905289599
- conda: https://conda.anaconda.org/conda-forge/linux-64/gxx_linux-64-14.3.0-ha7acb78_11.conda
  sha256: 6c06752e4773dfd61a1928e9f7e9d21c3b97068daf27b84696c33057a091fe27
  md5: d4af016b3511135302a19f2a58544fcd
  depends:
  - binutils_linux-64
  - gcc_linux-64 14.3.0 h1382650_11
  - gxx_impl_linux-64 14.3.0.*
  - sysroot_linux-64
  license: BSD-3-Clause
  license_family: BSD
  purls: []
  size: 30802
  timestamp: 1748905895571
- conda: https://conda.anaconda.org/conda-forge/noarch/h11-0.16.0-pyhd8ed1ab_0.conda
  sha256: f64b68148c478c3bfc8f8d519541de7d2616bf59d44485a5271041d40c061887
  md5: 4b69232755285701bc86a5afe4d9933a
  depends:
  - python >=3.9
  - typing_extensions
  license: MIT
  license_family: MIT
  purls:
  - pkg:pypi/h11?source=hash-mapping
  size: 37697
  timestamp: 1745526482242
- conda: https://conda.anaconda.org/conda-forge/noarch/h2-4.2.0-pyhd8ed1ab_0.conda
  sha256: 0aa1cdc67a9fe75ea95b5644b734a756200d6ec9d0dff66530aec3d1c1e9df75
  md5: b4754fb1bdcb70c8fd54f918301582c6
  depends:
  - hpack >=4.1,<5
  - hyperframe >=6.1,<7
  - python >=3.9
  license: MIT
  license_family: MIT
  purls:
  - pkg:pypi/h2?source=hash-mapping
  size: 53888
  timestamp: 1738578623567
- conda: https://conda.anaconda.org/conda-forge/linux-64/harfbuzz-11.3.3-hbb57e21_0.conda
  sha256: e9c8dc681567a68a89b9b3df39781022b16e616362efbfbaf7af445bc2dac4a0
  md5: 0f69590f0c89bed08abc54d86cd87be5
  depends:
  - __glibc >=2.17,<3.0.a0
  - cairo >=1.18.4,<2.0a0
  - graphite2
  - icu >=75.1,<76.0a0
  - libexpat >=2.7.1,<3.0a0
  - libfreetype >=2.13.3
  - libfreetype6 >=2.13.3
  - libgcc >=14
  - libglib >=2.84.2,<3.0a0
  - libstdcxx >=14
  - libzlib >=1.3.1,<2.0a0
  license: MIT
  license_family: MIT
  purls: []
<<<<<<< HEAD
  size: 1806911
  timestamp: 1753795594101
- pypi: ./
  name: hermes
  version: 1.1.0.dev306+d202508142054
  sha256: 8532517d4a5806bf56a85c9fefd2874b5a891442baff406a0a9d01d9f412a1fa
=======
  size: 1730226
  timestamp: 1747091044218
- pypi: ./
  name: hermes
  version: 1.1.0.dev302+d202508071948
  sha256: 933bb15d38fc88eeae888bf873599f2a2e9022d1f111e340329dc548621223d5
>>>>>>> 9930eb51
  requires_dist:
  - numpy
  - scipy
  - pandas
  - matplotlib
  - jupyterlab
  - pyyaml
  - pydantic
  - loguru
  - scikit-image
  - requests
  - pyepics
  requires_python: '>=3.10,<4.0'
  editable: true
- conda: https://conda.anaconda.org/conda-forge/noarch/hpack-4.1.0-pyhd8ed1ab_0.conda
  sha256: 6ad78a180576c706aabeb5b4c8ceb97c0cb25f1e112d76495bff23e3779948ba
  md5: 0a802cb9888dd14eeefc611f05c40b6e
  depends:
  - python >=3.9
  license: MIT
  license_family: MIT
  purls:
  - pkg:pypi/hpack?source=hash-mapping
  size: 30731
  timestamp: 1737618390337
- conda: https://conda.anaconda.org/conda-forge/noarch/httpcore-1.0.9-pyh29332c3_0.conda
  sha256: 04d49cb3c42714ce533a8553986e1642d0549a05dc5cc48e0d43ff5be6679a5b
  md5: 4f14640d58e2cc0aa0819d9d8ba125bb
  depends:
  - python >=3.9
  - h11 >=0.16
  - h2 >=3,<5
  - sniffio 1.*
  - anyio >=4.0,<5.0
  - certifi
  - python
  license: BSD-3-Clause
  license_family: BSD
  purls:
  - pkg:pypi/httpcore?source=hash-mapping
  size: 49483
  timestamp: 1745602916758
- conda: https://conda.anaconda.org/conda-forge/noarch/httpx-0.28.1-pyhd8ed1ab_0.conda
  sha256: cd0f1de3697b252df95f98383e9edb1d00386bfdd03fdf607fa42fe5fcb09950
  md5: d6989ead454181f4f9bc987d3dc4e285
  depends:
  - anyio
  - certifi
  - httpcore 1.*
  - idna
  - python >=3.9
  license: BSD-3-Clause
  license_family: BSD
  purls:
  - pkg:pypi/httpx?source=hash-mapping
  size: 63082
  timestamp: 1733663449209
- conda: https://conda.anaconda.org/conda-forge/noarch/hyperframe-6.1.0-pyhd8ed1ab_0.conda
  sha256: 77af6f5fe8b62ca07d09ac60127a30d9069fdc3c68d6b256754d0ffb1f7779f8
  md5: 8e6923fc12f1fe8f8c4e5c9f343256ac
  depends:
  - python >=3.9
  license: MIT
  license_family: MIT
  purls:
  - pkg:pypi/hyperframe?source=hash-mapping
  size: 17397
  timestamp: 1737618427549
- conda: https://conda.anaconda.org/conda-forge/linux-64/icu-75.1-he02047a_0.conda
  sha256: 71e750d509f5fa3421087ba88ef9a7b9be11c53174af3aa4d06aff4c18b38e8e
  md5: 8b189310083baabfb622af68fd9d3ae3
  depends:
  - __glibc >=2.17,<3.0.a0
  - libgcc-ng >=12
  - libstdcxx-ng >=12
  license: MIT
  license_family: MIT
  purls: []
  size: 12129203
  timestamp: 1720853576813
- conda: https://conda.anaconda.org/conda-forge/osx-64/icu-75.1-h120a0e1_0.conda
  sha256: 2e64307532f482a0929412976c8450c719d558ba20c0962832132fd0d07ba7a7
  md5: d68d48a3060eb5abdc1cdc8e2a3a5966
  depends:
  - __osx >=10.13
  license: MIT
  license_family: MIT
  purls: []
  size: 11761697
  timestamp: 1720853679409
- conda: https://conda.anaconda.org/conda-forge/osx-arm64/icu-75.1-hfee45f7_0.conda
  sha256: 9ba12c93406f3df5ab0a43db8a4b4ef67a5871dfd401010fbe29b218b2cbe620
  md5: 5eb22c1d7b3fc4abb50d92d621583137
  depends:
  - __osx >=11.0
  license: MIT
  license_family: MIT
  purls: []
  size: 11857802
  timestamp: 1720853997952
- conda: https://conda.anaconda.org/conda-forge/noarch/idna-3.10-pyhd8ed1ab_1.conda
  sha256: d7a472c9fd479e2e8dcb83fb8d433fce971ea369d704ece380e876f9c3494e87
  md5: 39a4f67be3286c86d696df570b1201b7
  depends:
  - python >=3.9
  license: BSD-3-Clause
  license_family: BSD
  purls:
  - pkg:pypi/idna?source=hash-mapping
  size: 49765
  timestamp: 1733211921194
- conda: https://conda.anaconda.org/conda-forge/linux-64/imagecodecs-2025.8.2-py313h180235e_0.conda
  sha256: 6e04160d8dba35a0fcd7e0b25d34bb563d59e67c826f5f86a9907b4471cc84bd
  md5: 86a7c854cbdc491cb11b03f5a2379118
  depends:
  - __glibc >=2.17,<3.0.a0
  - blosc >=1.21.6,<2.0a0
  - brunsli >=0.1,<1.0a0
  - bzip2 >=1.0.8,<2.0a0
  - c-blosc2 >=2.19.1,<2.20.0a0
  - charls >=2.4.2,<2.5.0a0
  - giflib >=5.2.2,<5.3.0a0
  - jxrlib >=1.1,<1.2.0a0
  - lcms2 >=2.17,<3.0a0
  - lerc >=4.0.0,<5.0a0
  - libaec >=1.1.4,<2.0a0
  - libavif16 >=1.3.0,<2.0a0
  - libbrotlicommon >=1.1.0,<1.2.0a0
  - libbrotlidec >=1.1.0,<1.2.0a0
  - libbrotlienc >=1.1.0,<1.2.0a0
  - libdeflate >=1.24,<1.25.0a0
  - libgcc >=14
  - libjpeg-turbo >=3.1.0,<4.0a0
  - libjxl >=0.11,<0.12.0a0
  - liblzma >=5.8.1,<6.0a0
  - libpng >=1.6.50,<1.7.0a0
  - libstdcxx >=14
  - libtiff >=4.7.0,<4.8.0a0
  - libwebp-base >=1.6.0,<2.0a0
  - libzlib >=1.3.1,<2.0a0
  - libzopfli >=1.0.3,<1.1.0a0
  - lz4-c >=1.10.0,<1.11.0a0
  - numpy >=1.23,<3
  - openjpeg >=2.5.3,<3.0a0
  - python >=3.13,<3.14.0a0
  - python_abi 3.13.* *_cp313
  - snappy >=1.2.2,<1.3.0a0
  - zfp >=1.0.1,<2.0a0
  - zlib-ng >=2.2.4,<2.3.0a0
  - zstd >=1.5.7,<1.6.0a0
  license: BSD-3-Clause
  license_family: BSD
  purls:
  - pkg:pypi/imagecodecs?source=hash-mapping
  size: 1940431
  timestamp: 1754225987152
- conda: https://conda.anaconda.org/conda-forge/osx-64/imagecodecs-2025.8.2-py313h3e234dc_0.conda
  sha256: 9e496cbe33fabc157e72b895c405c2a43cd928d6be2a4ddc7ad1bab765f35918
  md5: f304b534898760627dd5a2f6c395f013
  depends:
  - __osx >=10.13
  - blosc >=1.21.6,<2.0a0
  - brunsli >=0.1,<1.0a0
  - bzip2 >=1.0.8,<2.0a0
  - c-blosc2 >=2.19.1,<2.20.0a0
  - charls >=2.4.2,<2.5.0a0
  - giflib >=5.2.2,<5.3.0a0
  - jxrlib >=1.1,<1.2.0a0
  - lcms2 >=2.17,<3.0a0
  - lerc >=4.0.0,<5.0a0
  - libaec >=1.1.4,<2.0a0
  - libavif16 >=1.3.0,<2.0a0
  - libbrotlicommon >=1.1.0,<1.2.0a0
  - libbrotlidec >=1.1.0,<1.2.0a0
  - libbrotlienc >=1.1.0,<1.2.0a0
  - libcxx >=19
  - libdeflate >=1.24,<1.25.0a0
  - libjpeg-turbo >=3.1.0,<4.0a0
  - libjxl >=0.11,<0.12.0a0
  - liblzma >=5.8.1,<6.0a0
  - libpng >=1.6.50,<1.7.0a0
  - libtiff >=4.7.0,<4.8.0a0
  - libwebp-base >=1.6.0,<2.0a0
  - libzlib >=1.3.1,<2.0a0
  - libzopfli >=1.0.3,<1.1.0a0
  - lz4-c >=1.10.0,<1.11.0a0
  - numpy >=1.23,<3
  - openjpeg >=2.5.3,<3.0a0
  - python >=3.13,<3.14.0a0
  - python_abi 3.13.* *_cp313
  - snappy >=1.2.2,<1.3.0a0
  - zfp >=1.0.1,<2.0a0
  - zlib-ng >=2.2.4,<2.3.0a0
  - zstd >=1.5.7,<1.6.0a0
  license: BSD-3-Clause
  license_family: BSD
  purls:
  - pkg:pypi/imagecodecs?source=hash-mapping
  size: 1651489
  timestamp: 1754226111527
- conda: https://conda.anaconda.org/conda-forge/osx-arm64/imagecodecs-2025.8.2-py313hab29826_0.conda
  sha256: f86273575dcc71f50624a5f76e96f1f1279af9ae89f55b8dd1d40882d0f311ea
  md5: 029d1aa1af66fceb3746f96cb2e04cef
  depends:
  - __osx >=11.0
  - blosc >=1.21.6,<2.0a0
  - brunsli >=0.1,<1.0a0
  - bzip2 >=1.0.8,<2.0a0
  - c-blosc2 >=2.19.1,<2.20.0a0
  - charls >=2.4.2,<2.5.0a0
  - giflib >=5.2.2,<5.3.0a0
  - jxrlib >=1.1,<1.2.0a0
  - lcms2 >=2.17,<3.0a0
  - lerc >=4.0.0,<5.0a0
  - libaec >=1.1.4,<2.0a0
  - libavif16 >=1.3.0,<2.0a0
  - libbrotlicommon >=1.1.0,<1.2.0a0
  - libbrotlidec >=1.1.0,<1.2.0a0
  - libbrotlienc >=1.1.0,<1.2.0a0
  - libcxx >=19
  - libdeflate >=1.24,<1.25.0a0
  - libjpeg-turbo >=3.1.0,<4.0a0
  - libjxl >=0.11,<0.12.0a0
  - liblzma >=5.8.1,<6.0a0
  - libpng >=1.6.50,<1.7.0a0
  - libtiff >=4.7.0,<4.8.0a0
  - libwebp-base >=1.6.0,<2.0a0
  - libzlib >=1.3.1,<2.0a0
  - libzopfli >=1.0.3,<1.1.0a0
  - lz4-c >=1.10.0,<1.11.0a0
  - numpy >=1.23,<3
  - openjpeg >=2.5.3,<3.0a0
  - python >=3.13,<3.14.0a0
  - python >=3.13,<3.14.0a0 *_cp313
  - python_abi 3.13.* *_cp313
  - snappy >=1.2.2,<1.3.0a0
  - zfp >=1.0.1,<2.0a0
  - zlib-ng >=2.2.4,<2.3.0a0
  - zstd >=1.5.7,<1.6.0a0
  license: BSD-3-Clause
  license_family: BSD
  purls:
  - pkg:pypi/imagecodecs?source=hash-mapping
  size: 1686387
  timestamp: 1754226263254
- conda: https://conda.anaconda.org/conda-forge/noarch/imageio-2.37.0-pyhfb79c49_0.conda
  sha256: 8ef69fa00c68fad34a3b7b260ea774fda9bd9274fd706d3baffb9519fd0063fe
  md5: b5577bc2212219566578fd5af9993af6
  depends:
  - numpy
  - pillow >=8.3.2
  - python >=3.9
  license: BSD-2-Clause
  license_family: BSD
  purls:
  - pkg:pypi/imageio?source=hash-mapping
  size: 293226
  timestamp: 1738273949742
- conda: https://conda.anaconda.org/conda-forge/noarch/importlib-metadata-8.7.0-pyhe01879c_1.conda
  sha256: c18ab120a0613ada4391b15981d86ff777b5690ca461ea7e9e49531e8f374745
  md5: 63ccfdc3a3ce25b027b8767eb722fca8
  depends:
  - python >=3.9
  - zipp >=3.20
  - python
  license: Apache-2.0
  license_family: APACHE
  purls:
  - pkg:pypi/importlib-metadata?source=hash-mapping
  size: 34641
  timestamp: 1747934053147
- conda: https://conda.anaconda.org/conda-forge/noarch/importlib_resources-6.5.2-pyhd8ed1ab_0.conda
  sha256: acc1d991837c0afb67c75b77fdc72b4bf022aac71fedd8b9ea45918ac9b08a80
  md5: c85c76dc67d75619a92f51dfbce06992
  depends:
  - python >=3.9
  - zipp >=3.1.0
  constrains:
  - importlib-resources >=6.5.2,<6.5.3.0a0
  license: Apache-2.0
  license_family: APACHE
  purls:
  - pkg:pypi/importlib-resources?source=hash-mapping
  size: 33781
  timestamp: 1736252433366
- conda: https://conda.anaconda.org/conda-forge/noarch/ipykernel-6.30.1-pyh82676e8_0.conda
  sha256: cfc2c4e31dfedbb3d124d0055f55fda4694538fb790d52cd1b37af5312833e36
  md5: b0cc25825ce9212b8bee37829abad4d6
  depends:
  - __linux
  - comm >=0.1.1
  - debugpy >=1.6.5
  - ipython >=7.23.1
  - jupyter_client >=8.0.0
  - jupyter_core >=4.12,!=5.0.*
  - matplotlib-inline >=0.1
  - nest-asyncio >=1.4
  - packaging >=22
  - psutil >=5.7
  - python >=3.9
  - pyzmq >=25
  - tornado >=6.2
  - traitlets >=5.4.0
  license: BSD-3-Clause
  license_family: BSD
  purls:
  - pkg:pypi/ipykernel?source=compressed-mapping
  size: 121367
  timestamp: 1754352984703
- conda: https://conda.anaconda.org/conda-forge/noarch/ipykernel-6.30.1-pyh92f572d_0.conda
  sha256: ec80ed5f68c96dd46ff1b533b28d2094b6f07e2ec8115c8c60803920fdd6eb13
  md5: f208c1a85786e617a91329fa5201168c
  depends:
  - __osx
  - appnope
  - comm >=0.1.1
  - debugpy >=1.6.5
  - ipython >=7.23.1
  - jupyter_client >=8.0.0
  - jupyter_core >=4.12,!=5.0.*
  - matplotlib-inline >=0.1
  - nest-asyncio >=1.4
  - packaging >=22
  - psutil >=5.7
  - python >=3.9
  - pyzmq >=25
  - tornado >=6.2
  - traitlets >=5.4.0
  license: BSD-3-Clause
  license_family: BSD
  purls:
  - pkg:pypi/ipykernel?source=hash-mapping
  size: 121397
  timestamp: 1754353050327
- conda: https://conda.anaconda.org/conda-forge/noarch/ipython-9.4.0-pyhfa0c392_0.conda
  sha256: ff5138bf6071ca01d84e1329f6baa96f0723df6fe183cfa1ab3ebc96240e6d8f
  md5: cb7706b10f35e7507917cefa0978a66d
  depends:
  - __unix
  - pexpect >4.3
  - decorator
  - exceptiongroup
  - ipython_pygments_lexers
  - jedi >=0.16
  - matplotlib-inline
  - pickleshare
  - prompt-toolkit >=3.0.41,<3.1.0
  - pygments >=2.4.0
  - python >=3.11
  - stack_data
  - traitlets >=5.13.0
  - typing_extensions >=4.6
  - python
  license: BSD-3-Clause
  license_family: BSD
  purls:
  - pkg:pypi/ipython?source=hash-mapping
  size: 628259
  timestamp: 1751465044469
- conda: https://conda.anaconda.org/conda-forge/noarch/ipython_pygments_lexers-1.1.1-pyhd8ed1ab_0.conda
  sha256: 894682a42a7d659ae12878dbcb274516a7031bbea9104e92f8e88c1f2765a104
  md5: bd80ba060603cc228d9d81c257093119
  depends:
  - pygments
  - python >=3.9
  license: BSD-3-Clause
  license_family: BSD
  purls:
  - pkg:pypi/ipython-pygments-lexers?source=hash-mapping
  size: 13993
  timestamp: 1737123723464
- conda: https://conda.anaconda.org/conda-forge/noarch/isoduration-20.11.0-pyhd8ed1ab_1.conda
  sha256: 08e838d29c134a7684bca0468401d26840f41c92267c4126d7b43a6b533b0aed
  md5: 0b0154421989637d424ccf0f104be51a
  depends:
  - arrow >=0.15.0
  - python >=3.9
  license: MIT
  license_family: MIT
  purls:
  - pkg:pypi/isoduration?source=hash-mapping
  size: 19832
  timestamp: 1733493720346
- conda: https://conda.anaconda.org/conda-forge/noarch/jedi-0.19.2-pyhd8ed1ab_1.conda
  sha256: 92c4d217e2dc68983f724aa983cca5464dcb929c566627b26a2511159667dba8
  md5: a4f4c5dc9b80bc50e0d3dc4e6e8f1bd9
  depends:
  - parso >=0.8.3,<0.9.0
  - python >=3.9
  license: Apache-2.0 AND MIT
  purls:
  - pkg:pypi/jedi?source=hash-mapping
  size: 843646
  timestamp: 1733300981994
- conda: https://conda.anaconda.org/conda-forge/noarch/jinja2-3.1.6-pyhd8ed1ab_0.conda
  sha256: f1ac18b11637ddadc05642e8185a851c7fab5998c6f5470d716812fae943b2af
  md5: 446bd6c8cb26050d528881df495ce646
  depends:
  - markupsafe >=2.0
  - python >=3.9
  license: BSD-3-Clause
  license_family: BSD
  purls:
  - pkg:pypi/jinja2?source=hash-mapping
  size: 112714
  timestamp: 1741263433881
- conda: https://conda.anaconda.org/conda-forge/noarch/json5-0.12.0-pyhd8ed1ab_0.conda
  sha256: 889e2a49de796475b5a4bc57d0ba7f4606b368ee2098e353a6d9a14b0e2c6393
  md5: 56275442557b3b45752c10980abfe2db
  depends:
  - python >=3.9
  license: Apache-2.0
  license_family: APACHE
  purls:
  - pkg:pypi/json5?source=hash-mapping
  size: 34114
  timestamp: 1743722170015
- conda: https://conda.anaconda.org/conda-forge/linux-64/jsonpointer-3.0.0-py313h78bf25f_1.conda
  sha256: 18d412dc91ee7560f0f94c19bb1c3c23f413b9a7f55948e2bb3ce44340439a58
  md5: 668d64b50e7ce7984cfe09ed7045b9fa
  depends:
  - python >=3.13.0rc1,<3.14.0a0
  - python_abi 3.13.* *_cp313
  license: BSD-3-Clause
  license_family: BSD
  purls:
  - pkg:pypi/jsonpointer?source=hash-mapping
  size: 17568
  timestamp: 1725303033801
- conda: https://conda.anaconda.org/conda-forge/osx-64/jsonpointer-3.0.0-py313habf4b1d_1.conda
  sha256: f4fdd6b6451492d0b179efcd31b0b3b75ec6d6ee962ea50e693f5e71a94089b7
  md5: a93dd2fcffa0290ca107f3bda7bc68ac
  depends:
  - python >=3.13.0rc1,<3.14.0a0
  - python_abi 3.13.* *_cp313
  license: BSD-3-Clause
  license_family: BSD
  purls:
  - pkg:pypi/jsonpointer?source=hash-mapping
  size: 17733
  timestamp: 1725303034373
- conda: https://conda.anaconda.org/conda-forge/osx-arm64/jsonpointer-3.0.0-py313h8f79df9_1.conda
  sha256: cc2f68ceb34bca53b7b9a3eb3806cc893ef8713a5a6df7edf7ff989f559ef81d
  md5: f2757998237755a74a12680a4e6a6bd6
  depends:
  - python >=3.13.0rc1,<3.14.0a0
  - python >=3.13.0rc1,<3.14.0a0 *_cp313
  - python_abi 3.13.* *_cp313
  license: BSD-3-Clause
  license_family: BSD
  purls:
  - pkg:pypi/jsonpointer?source=hash-mapping
  size: 18232
  timestamp: 1725303194596
- conda: https://conda.anaconda.org/conda-forge/noarch/jsonschema-4.25.0-pyhe01879c_0.conda
  sha256: 87ba7cf3a65c8e8d1005368b9aee3f49e295115381b7a0b180e56f7b68b5975f
  md5: c6e3fd94e058dba67d917f38a11b50ab
  depends:
  - attrs >=22.2.0
  - jsonschema-specifications >=2023.3.6
  - python >=3.9
  - referencing >=0.28.4
  - rpds-py >=0.7.1
  - python
  license: MIT
  license_family: MIT
  purls:
  - pkg:pypi/jsonschema?source=compressed-mapping
  size: 81493
  timestamp: 1752925388185
- conda: https://conda.anaconda.org/conda-forge/noarch/jsonschema-specifications-2025.4.1-pyh29332c3_0.conda
  sha256: 66fbad7480f163509deec8bd028cd3ea68e58022982c838683586829f63f3efa
  md5: 41ff526b1083fde51fbdc93f29282e0e
  depends:
  - python >=3.9
  - referencing >=0.31.0
  - python
  license: MIT
  license_family: MIT
  purls:
  - pkg:pypi/jsonschema-specifications?source=hash-mapping
  size: 19168
  timestamp: 1745424244298
- conda: https://conda.anaconda.org/conda-forge/noarch/jsonschema-with-format-nongpl-4.25.0-he01879c_0.conda
  sha256: 72604d07afaddf2156e61d128256d686aee4a7bdc06e235d7be352955de7527a
  md5: f4c7afaf838ab5bb1c4e73eb3095fb26
  depends:
  - jsonschema >=4.25.0,<4.25.1.0a0
  - fqdn
  - idna
  - isoduration
  - jsonpointer >1.13
  - rfc3339-validator
  - rfc3986-validator >0.1.0
  - rfc3987-syntax >=1.1.0
  - uri-template
  - webcolors >=24.6.0
  license: MIT
  license_family: MIT
  purls: []
  size: 4744
  timestamp: 1752925388185
- conda: https://conda.anaconda.org/conda-forge/noarch/jupyter-lsp-2.2.6-pyhe01879c_0.conda
  sha256: 6f2d6c5983e013af68e7e1d7082cc46b11f55e28147bd0a72a44488972ed90a3
  md5: 7129ed52335cc7164baf4d6508a3f233
  depends:
  - importlib-metadata >=4.8.3
  - jupyter_server >=1.1.2
  - python >=3.9
  - python
  license: BSD-3-Clause
  license_family: BSD
  purls:
  - pkg:pypi/jupyter-lsp?source=hash-mapping
  size: 58416
  timestamp: 1752935193718
- conda: https://conda.anaconda.org/conda-forge/noarch/jupyter_client-8.6.3-pyhd8ed1ab_1.conda
  sha256: 19d8bd5bb2fde910ec59e081eeb59529491995ce0d653a5209366611023a0b3a
  md5: 4ebae00eae9705b0c3d6d1018a81d047
  depends:
  - importlib-metadata >=4.8.3
  - jupyter_core >=4.12,!=5.0.*
  - python >=3.9
  - python-dateutil >=2.8.2
  - pyzmq >=23.0
  - tornado >=6.2
  - traitlets >=5.3
  license: BSD-3-Clause
  license_family: BSD
  purls:
  - pkg:pypi/jupyter-client?source=hash-mapping
  size: 106342
  timestamp: 1733441040958
- conda: https://conda.anaconda.org/conda-forge/noarch/jupyter_core-5.8.1-pyh31011fe_0.conda
  sha256: 56a7a7e907f15cca8c4f9b0c99488276d4cb10821d2d15df9245662184872e81
  md5: b7d89d860ebcda28a5303526cdee68ab
  depends:
  - __unix
  - platformdirs >=2.5
  - python >=3.8
  - traitlets >=5.3
  license: BSD-3-Clause
  license_family: BSD
  purls:
  - pkg:pypi/jupyter-core?source=hash-mapping
  size: 59562
  timestamp: 1748333186063
- conda: https://conda.anaconda.org/conda-forge/noarch/jupyter_events-0.12.0-pyh29332c3_0.conda
  sha256: 37e6ac3ccf7afcc730c3b93cb91a13b9ae827fd306f35dd28f958a74a14878b5
  md5: f56000b36f09ab7533877e695e4e8cb0
  depends:
  - jsonschema-with-format-nongpl >=4.18.0
  - packaging
  - python >=3.9
  - python-json-logger >=2.0.4
  - pyyaml >=5.3
  - referencing
  - rfc3339-validator
  - rfc3986-validator >=0.1.1
  - traitlets >=5.3
  - python
  license: BSD-3-Clause
  license_family: BSD
  purls:
  - pkg:pypi/jupyter-events?source=compressed-mapping
  size: 23647
  timestamp: 1738765986736
- conda: https://conda.anaconda.org/conda-forge/noarch/jupyter_server-2.16.0-pyhe01879c_0.conda
  sha256: 0082fb6f0afaf872affee4cde3b210f7f7497a5fb47f2944ab638fef0f0e2e77
  md5: f062e04d7cd585c937acbf194dceec36
  depends:
  - anyio >=3.1.0
  - argon2-cffi >=21.1
  - jinja2 >=3.0.3
  - jupyter_client >=7.4.4
  - jupyter_core >=4.12,!=5.0.*
  - jupyter_events >=0.11.0
  - jupyter_server_terminals >=0.4.4
  - nbconvert-core >=6.4.4
  - nbformat >=5.3.0
  - overrides >=5.0
  - packaging >=22.0
  - prometheus_client >=0.9
  - python >=3.9
  - pyzmq >=24
  - send2trash >=1.8.2
  - terminado >=0.8.3
  - tornado >=6.2.0
  - traitlets >=5.6.0
  - websocket-client >=1.7
  - python
  license: BSD-3-Clause
  license_family: BSD
  purls:
  - pkg:pypi/jupyter-server?source=hash-mapping
  size: 344376
  timestamp: 1747083217715
- conda: https://conda.anaconda.org/conda-forge/noarch/jupyter_server_terminals-0.5.3-pyhd8ed1ab_1.conda
  sha256: 0890fc79422191bc29edf17d7b42cff44ba254aa225d31eb30819f8772b775b8
  md5: 2d983ff1b82a1ccb6f2e9d8784bdd6bd
  depends:
  - python >=3.9
  - terminado >=0.8.3
  license: BSD-3-Clause
  license_family: BSD
  purls:
  - pkg:pypi/jupyter-server-terminals?source=hash-mapping
  size: 19711
  timestamp: 1733428049134
- conda: https://conda.anaconda.org/conda-forge/noarch/jupyterlab-4.4.5-pyhd8ed1ab_0.conda
  sha256: 2013c2dd13bc773167e1ad11ae885b550c0297d030e2107bdc303243ff05d3f2
  md5: ad6bbe770780dcf9cf55d724c5a213fd
  depends:
  - async-lru >=1.0.0
  - httpx >=0.25.0
  - importlib-metadata >=4.8.3
  - ipykernel >=6.5.0
  - jinja2 >=3.0.3
  - jupyter-lsp >=2.0.0
  - jupyter_core
  - jupyter_server >=2.4.0,<3
  - jupyterlab_server >=2.27.1,<3
  - notebook-shim >=0.2
  - packaging
  - python >=3.9
  - setuptools >=41.1.0
  - tomli >=1.2.2
  - tornado >=6.2.0
  - traitlets
  license: BSD-3-Clause
  license_family: BSD
  purls:
  - pkg:pypi/jupyterlab?source=hash-mapping
  size: 8074534
  timestamp: 1753022530771
- conda: https://conda.anaconda.org/conda-forge/noarch/jupyterlab_pygments-0.3.0-pyhd8ed1ab_2.conda
  sha256: dc24b900742fdaf1e077d9a3458fd865711de80bca95fe3c6d46610c532c6ef0
  md5: fd312693df06da3578383232528c468d
  depends:
  - pygments >=2.4.1,<3
  - python >=3.9
  constrains:
  - jupyterlab >=4.0.8,<5.0.0
  license: BSD-3-Clause
  license_family: BSD
  purls:
  - pkg:pypi/jupyterlab-pygments?source=hash-mapping
  size: 18711
  timestamp: 1733328194037
- conda: https://conda.anaconda.org/conda-forge/noarch/jupyterlab_server-2.27.3-pyhd8ed1ab_1.conda
  sha256: d03d0b7e23fa56d322993bc9786b3a43b88ccc26e58b77c756619a921ab30e86
  md5: 9dc4b2b0f41f0de41d27f3293e319357
  depends:
  - babel >=2.10
  - importlib-metadata >=4.8.3
  - jinja2 >=3.0.3
  - json5 >=0.9.0
  - jsonschema >=4.18
  - jupyter_server >=1.21,<3
  - packaging >=21.3
  - python >=3.9
  - requests >=2.31
  constrains:
  - openapi-core >=0.18.0,<0.19.0
  license: BSD-3-Clause
  license_family: BSD
  purls:
  - pkg:pypi/jupyterlab-server?source=hash-mapping
  size: 49449
  timestamp: 1733599666357
- conda: https://conda.anaconda.org/conda-forge/linux-64/jxrlib-1.1-hd590300_3.conda
  sha256: 2057ca87b313bde5b74b93b0e696f8faab69acd4cb0edebb78469f3f388040c0
  md5: 5aeabe88534ea4169d4c49998f293d6c
  depends:
  - libgcc-ng >=12
  license: BSD-2-Clause
  license_family: BSD
  purls: []
  size: 239104
  timestamp: 1703333860145
- conda: https://conda.anaconda.org/conda-forge/osx-64/jxrlib-1.1-h10d778d_3.conda
  sha256: a548a4be14a4c76d6d992a5c1feffcbb08062f5c57abc6e4278d40c2c9a7185b
  md5: cfaf81d843a80812fe16a68bdae60562
  license: BSD-2-Clause
  license_family: BSD
  purls: []
  size: 220376
  timestamp: 1703334073774
- conda: https://conda.anaconda.org/conda-forge/osx-arm64/jxrlib-1.1-h93a5062_3.conda
  sha256: c9e0d3cf9255d4585fa9b3d07ace3bd934fdc6a67ef4532e5507282eff2364ab
  md5: 879997fd868f8e9e4c2a12aec8583799
  license: BSD-2-Clause
  license_family: BSD
  purls: []
  size: 197843
  timestamp: 1703334079437
- conda: https://conda.anaconda.org/conda-forge/noarch/kernel-headers_linux-64-4.18.0-he073ed8_8.conda
  sha256: 305c22a251db227679343fd73bfde121e555d466af86e537847f4c8b9436be0d
  md5: ff007ab0f0fdc53d245972bba8a6d40c
  constrains:
  - sysroot_linux-64 ==2.28
  license: LGPL-2.0-or-later AND LGPL-2.0-or-later WITH exceptions AND GPL-2.0-or-later
  license_family: GPL
  purls: []
  size: 1272697
  timestamp: 1752669126073
- conda: https://conda.anaconda.org/conda-forge/linux-64/keyutils-1.6.1-h166bdaf_0.tar.bz2
  sha256: 150c05a6e538610ca7c43beb3a40d65c90537497a4f6a5f4d15ec0451b6f5ebb
  md5: 30186d27e2c9fa62b45fb1476b7200e3
  depends:
  - libgcc-ng >=10.3.0
  license: LGPL-2.1-or-later
  purls: []
  size: 117831
  timestamp: 1646151697040
- conda: https://conda.anaconda.org/conda-forge/linux-64/kiwisolver-1.4.8-py313h33d0bda_1.conda
  sha256: 59099e42c46c08b0a59e179cc845ae9fb181316cc018d0fc58560370467af419
  md5: 6d8d806d9db877ace75ca67aa572bf84
  depends:
  - __glibc >=2.17,<3.0.a0
  - libgcc >=13
  - libstdcxx >=13
  - python >=3.13,<3.14.0a0
  - python_abi 3.13.* *_cp313
  license: BSD-3-Clause
  license_family: BSD
  purls:
  - pkg:pypi/kiwisolver?source=hash-mapping
  size: 72112
  timestamp: 1751494043915
- conda: https://conda.anaconda.org/conda-forge/osx-64/kiwisolver-1.4.8-py313ha0b1807_1.conda
  sha256: b8a24f8d2060b0277de05b36582d4342c7ef95753b1b2f4749eeefcebff16bfd
  md5: 32cf8c99c5559e08f336d79436fbe873
  depends:
  - __osx >=10.13
  - libcxx >=18
  - python >=3.13,<3.14.0a0
  - python_abi 3.13.* *_cp313
  license: BSD-3-Clause
  license_family: BSD
  purls:
  - pkg:pypi/kiwisolver?source=hash-mapping
  size: 63711
  timestamp: 1751494112358
- conda: https://conda.anaconda.org/conda-forge/osx-arm64/kiwisolver-1.4.8-py313h0ebd0e5_1.conda
  sha256: 9dc940f23beb3e6776480ad64be563ea2dc383ea2220dbe3e982a6ee71bdb07e
  md5: e42353e408a69308f3801400222f81d8
  depends:
  - __osx >=11.0
  - libcxx >=18
  - python >=3.13,<3.14.0a0
  - python >=3.13,<3.14.0a0 *_cp313
  - python_abi 3.13.* *_cp313
  license: BSD-3-Clause
  license_family: BSD
  purls:
  - pkg:pypi/kiwisolver?source=hash-mapping
  size: 62331
  timestamp: 1751494152507
- conda: https://conda.anaconda.org/conda-forge/linux-64/krb5-1.21.3-h659f571_0.conda
  sha256: 99df692f7a8a5c27cd14b5fb1374ee55e756631b9c3d659ed3ee60830249b238
  md5: 3f43953b7d3fb3aaa1d0d0723d91e368
  depends:
  - keyutils >=1.6.1,<2.0a0
  - libedit >=3.1.20191231,<3.2.0a0
  - libedit >=3.1.20191231,<4.0a0
  - libgcc-ng >=12
  - libstdcxx-ng >=12
  - openssl >=3.3.1,<4.0a0
  license: MIT
  license_family: MIT
  purls: []
  size: 1370023
  timestamp: 1719463201255
- conda: https://conda.anaconda.org/conda-forge/osx-64/krb5-1.21.3-h37d8d59_0.conda
  sha256: 83b52685a4ce542772f0892a0f05764ac69d57187975579a0835ff255ae3ef9c
  md5: d4765c524b1d91567886bde656fb514b
  depends:
  - __osx >=10.13
  - libcxx >=16
  - libedit >=3.1.20191231,<3.2.0a0
  - libedit >=3.1.20191231,<4.0a0
  - openssl >=3.3.1,<4.0a0
  license: MIT
  license_family: MIT
  purls: []
  size: 1185323
  timestamp: 1719463492984
- conda: https://conda.anaconda.org/conda-forge/osx-arm64/krb5-1.21.3-h237132a_0.conda
  sha256: 4442f957c3c77d69d9da3521268cad5d54c9033f1a73f99cde0a3658937b159b
  md5: c6dc8a0fdec13a0565936655c33069a1
  depends:
  - __osx >=11.0
  - libcxx >=16
  - libedit >=3.1.20191231,<3.2.0a0
  - libedit >=3.1.20191231,<4.0a0
  - openssl >=3.3.1,<4.0a0
  license: MIT
  license_family: MIT
  purls: []
  size: 1155530
  timestamp: 1719463474401
- conda: https://conda.anaconda.org/conda-forge/noarch/lark-1.2.2-pyhd8ed1ab_1.conda
  sha256: 637a9c32e15a4333f1f9c91e0a506dbab4a6dab7ee83e126951159c916c81c99
  md5: 3a8063b25e603999188ed4bbf3485404
  depends:
  - python >=3.9
  license: MIT
  license_family: MIT
  purls:
  - pkg:pypi/lark?source=hash-mapping
  size: 92093
  timestamp: 1734709450256
- conda: https://conda.anaconda.org/conda-forge/noarch/lazy-loader-0.4-pyhd8ed1ab_2.conda
  sha256: d7ea986507090fff801604867ef8e79c8fda8ec21314ba27c032ab18df9c3411
  md5: d10d9393680734a8febc4b362a4c94f2
  depends:
  - importlib-metadata
  - packaging
  - python >=3.9
  license: BSD-3-Clause
  license_family: BSD
  purls:
  - pkg:pypi/lazy-loader?source=hash-mapping
  size: 16298
  timestamp: 1733636905835
- conda: https://conda.anaconda.org/conda-forge/linux-64/lcms2-2.17-h717163a_0.conda
  sha256: d6a61830a354da022eae93fa896d0991385a875c6bba53c82263a289deda9db8
  md5: 000e85703f0fd9594c81710dd5066471
  depends:
  - __glibc >=2.17,<3.0.a0
  - libgcc >=13
  - libjpeg-turbo >=3.0.0,<4.0a0
  - libtiff >=4.7.0,<4.8.0a0
  license: MIT
  license_family: MIT
  purls: []
  size: 248046
  timestamp: 1739160907615
- conda: https://conda.anaconda.org/conda-forge/osx-64/lcms2-2.17-h72f5680_0.conda
  sha256: bcb81543e49ff23e18dea79ef322ab44b8189fb11141b1af99d058503233a5fc
  md5: bf210d0c63f2afb9e414a858b79f0eaa
  depends:
  - __osx >=10.13
  - libjpeg-turbo >=3.0.0,<4.0a0
  - libtiff >=4.7.0,<4.8.0a0
  license: MIT
  license_family: MIT
  purls: []
  size: 226001
  timestamp: 1739161050843
- conda: https://conda.anaconda.org/conda-forge/osx-arm64/lcms2-2.17-h7eeda09_0.conda
  sha256: 310a62c2f074ebd5aa43b3cd4b00d46385ce680fa2132ecee255a200e2d2f15f
  md5: 92a61fd30b19ebd5c1621a5bfe6d8b5f
  depends:
  - __osx >=11.0
  - libjpeg-turbo >=3.0.0,<4.0a0
  - libtiff >=4.7.0,<4.8.0a0
  license: MIT
  license_family: MIT
  purls: []
  size: 212125
  timestamp: 1739161108467
- conda: https://conda.anaconda.org/conda-forge/osx-64/ld64-954.16-hc3792c1_1.conda
  sha256: ef7703f6497bec3b697146b79152168289bcb1def0092231c1ea9e583ab00ea1
  md5: 6f0c87894e26b71fc87972b5c023ce36
  depends:
  - ld64_osx-64 954.16 hf1c22e8_1
  - libllvm19 >=19.1.7,<19.2.0a0
  constrains:
  - cctools 1021.4.*
  - cctools_osx-64 1021.4.*
  license: APSL-2.0
  license_family: Other
  purls: []
  size: 18915
  timestamp: 1752907763574
- conda: https://conda.anaconda.org/conda-forge/osx-arm64/ld64-954.16-he86490a_1.conda
  sha256: 378a5a356a505df676dbda84ce5e635c0e774a64547428a260d4ee874184b31e
  md5: d811f6f0b3cf0ae1c9035062385f3f7d
  depends:
  - ld64_osx-arm64 954.16 hc42d924_1
  - libllvm19 >=19.1.7,<19.2.0a0
  constrains:
  - cctools 1021.4.*
  - cctools_osx-arm64 1021.4.*
  license: APSL-2.0
  license_family: Other
  purls: []
  size: 18956
  timestamp: 1752907637806
- conda: https://conda.anaconda.org/conda-forge/osx-64/ld64_osx-64-954.16-hf1c22e8_1.conda
  sha256: 2b9264aa7349023f9d0b8bc14fed4d72f50bf1d6651c90bb6786cd02f18ed77c
  md5: c58dd9842c39dc9269124f2eb716d70c
  depends:
  - __osx >=10.13
  - libcxx
  - libllvm19 >=19.1.7,<19.2.0a0
  - sigtool
  - tapi >=1300.6.5,<1301.0a0
  constrains:
  - ld 954.16.*
  - cctools 1021.4.*
  - cctools_osx-64 1021.4.*
  - clang >=19.1.7,<20.0a0
  license: APSL-2.0
  license_family: Other
  purls: []
  size: 1094401
  timestamp: 1752907681528
- conda: https://conda.anaconda.org/conda-forge/osx-arm64/ld64_osx-arm64-954.16-hc42d924_1.conda
  sha256: 26c724309bd33da834f244fa0f0313fb3c3142f460ab35b5301fdf599455e0b3
  md5: 002c036f577b8f79993648a56e05a86c
  depends:
  - __osx >=11.0
  - libcxx
  - libllvm19 >=19.1.7,<19.2.0a0
  - sigtool
  - tapi >=1300.6.5,<1301.0a0
  constrains:
  - cctools 1021.4.*
  - ld 954.16.*
  - cctools_osx-arm64 1021.4.*
  - clang >=19.1.7,<20.0a0
  license: APSL-2.0
  license_family: Other
  purls: []
  size: 1023767
  timestamp: 1752907577001
- conda: https://conda.anaconda.org/conda-forge/linux-64/ld_impl_linux-64-2.44-h1423503_1.conda
  sha256: 1a620f27d79217c1295049ba214c2f80372062fd251b569e9873d4a953d27554
  md5: 0be7c6e070c19105f966d3758448d018
  depends:
  - __glibc >=2.17,<3.0.a0
  constrains:
  - binutils_impl_linux-64 2.44
  license: GPL-3.0-only
  license_family: GPL
  purls: []
  size: 676044
  timestamp: 1752032747103
- conda: https://conda.anaconda.org/conda-forge/linux-64/lerc-4.0.0-h0aef613_1.conda
  sha256: 412381a43d5ff9bbed82cd52a0bbca5b90623f62e41007c9c42d3870c60945ff
  md5: 9344155d33912347b37f0ae6c410a835
  depends:
  - __glibc >=2.17,<3.0.a0
  - libgcc >=13
  - libstdcxx >=13
  license: Apache-2.0
  license_family: Apache
  purls: []
  size: 264243
  timestamp: 1745264221534
- conda: https://conda.anaconda.org/conda-forge/osx-64/lerc-4.0.0-hcca01a6_1.conda
  sha256: cc1f1d7c30aa29da4474ec84026ec1032a8df1d7ec93f4af3b98bb793d01184e
  md5: 21f765ced1a0ef4070df53cb425e1967
  depends:
  - __osx >=10.13
  - libcxx >=18
  license: Apache-2.0
  license_family: Apache
  purls: []
  size: 248882
  timestamp: 1745264331196
- conda: https://conda.anaconda.org/conda-forge/osx-arm64/lerc-4.0.0-hd64df32_1.conda
  sha256: 12361697f8ffc9968907d1a7b5830e34c670e4a59b638117a2cdfed8f63a38f8
  md5: a74332d9b60b62905e3d30709df08bf1
  depends:
  - __osx >=11.0
  - libcxx >=18
  license: Apache-2.0
  license_family: Apache
  purls: []
  size: 188306
  timestamp: 1745264362794
- conda: https://conda.anaconda.org/conda-forge/linux-64/libaec-1.1.4-h3f801dc_0.conda
  sha256: 410ab78fe89bc869d435de04c9ffa189598ac15bb0fe1ea8ace8fb1b860a2aa3
  md5: 01ba04e414e47f95c03d6ddd81fd37be
  depends:
  - __glibc >=2.17,<3.0.a0
  - libgcc >=13
  - libstdcxx >=13
  license: BSD-2-Clause
  license_family: BSD
  purls: []
  size: 36825
  timestamp: 1749993532943
- conda: https://conda.anaconda.org/conda-forge/osx-64/libaec-1.1.4-ha6bc127_0.conda
  sha256: f4fe00ef0df58b670696c62f2ec3f6484431acbf366ecfbcb71141c81439e331
  md5: 1a768b826dfc68e07786788d98babfc3
  depends:
  - __osx >=10.13
  - libcxx >=18
  license: BSD-2-Clause
  license_family: BSD
  purls: []
  size: 30034
  timestamp: 1749993664561
- conda: https://conda.anaconda.org/conda-forge/osx-arm64/libaec-1.1.4-h51d1e36_0.conda
  sha256: 0ea6b73b3fb1511615d9648186a7409e73b7a8d9b3d890d39df797730e3d1dbb
  md5: 8ed0f86b7a5529b98ec73b43a53ce800
  depends:
  - __osx >=11.0
  - libcxx >=18
  license: BSD-2-Clause
  license_family: BSD
  purls: []
  size: 30173
  timestamp: 1749993648288
- conda: https://conda.anaconda.org/conda-forge/linux-64/libavif16-1.3.0-h766b0b6_0.conda
  sha256: 170b51a3751c2f842ff9e11d22423494ef7254b448ef2b24751256ef18aa1302
  md5: f17f2d0e5c9ad6b958547fd67b155771
  depends:
  - __glibc >=2.17,<3.0.a0
  - aom >=3.9.1,<3.10.0a0
  - dav1d >=1.2.1,<1.2.2.0a0
  - libgcc >=13
  - rav1e >=0.7.1,<0.8.0a0
  - svt-av1 >=3.0.2,<3.0.3.0a0
  license: BSD-2-Clause
  license_family: BSD
  purls: []
  size: 140052
  timestamp: 1746836263991
- conda: https://conda.anaconda.org/conda-forge/osx-64/libavif16-1.3.0-h679cce7_0.conda
  sha256: 3dcb4f2681a6d827bca7b1642e74ef856f750f99e6e1af0084e0aecf4d770381
  md5: 67fcf8cbdcc619e3ac8f6e613f91a22d
  depends:
  - __osx >=10.13
  - aom >=3.9.1,<3.10.0a0
  - dav1d >=1.2.1,<1.2.2.0a0
  - rav1e >=0.7.1,<0.8.0a0
  - svt-av1 >=3.0.2,<3.0.3.0a0
  license: BSD-2-Clause
  license_family: BSD
  purls: []
  size: 124257
  timestamp: 1746836368490
- conda: https://conda.anaconda.org/conda-forge/osx-arm64/libavif16-1.3.0-hf1e31eb_0.conda
  sha256: bd8bc77a0c81c73ba955a05c4b4179b1bf9d0fef1a379bdb37fcd41961650175
  md5: c61522d664c4ee27234f802d631ddb88
  depends:
  - __osx >=11.0
  - aom >=3.9.1,<3.10.0a0
  - dav1d >=1.2.1,<1.2.2.0a0
  - rav1e >=0.7.1,<0.8.0a0
  - svt-av1 >=3.0.2,<3.0.3.0a0
  license: BSD-2-Clause
  license_family: BSD
  purls: []
  size: 111817
  timestamp: 1746836468929
- conda: https://conda.anaconda.org/conda-forge/linux-64/libblas-3.9.0-33_h59b9bed_openblas.conda
  build_number: 33
  sha256: 18b165b45f3cea3892fee25a91b231abf29f521df76c8fcc0c92f6cf5071a911
  md5: b43d5de8fe73c2a5fb2b43f45301285b
  depends:
  - libopenblas >=0.3.30,<0.3.31.0a0
  - libopenblas >=0.3.30,<1.0a0
  constrains:
  - mkl <2025
  - liblapack  3.9.0   33*_openblas
  - blas 2.133   openblas
  - liblapacke 3.9.0   33*_openblas
  - libcblas   3.9.0   33*_openblas
  license: BSD-3-Clause
  license_family: BSD
  purls: []
  size: 18778
  timestamp: 1754412356514
- conda: https://conda.anaconda.org/conda-forge/osx-64/libblas-3.9.0-33_h7f60823_openblas.conda
  build_number: 33
  sha256: 75a70ff09b7408e07a797bb7ebcc76156485c81e67cc82d56c13c0e1a5d13642
  md5: 574abce321840d4898b862d76469c476
  depends:
  - libopenblas >=0.3.30,<0.3.31.0a0
  - libopenblas >=0.3.30,<1.0a0
  constrains:
  - mkl <2025
  - libcblas   3.9.0   33*_openblas
  - liblapacke 3.9.0   33*_openblas
  - liblapack  3.9.0   33*_openblas
  - blas 2.133   openblas
  license: BSD-3-Clause
  license_family: BSD
  purls: []
  size: 18982
  timestamp: 1754412431204
- conda: https://conda.anaconda.org/conda-forge/osx-arm64/libblas-3.9.0-33_h10e41b3_openblas.conda
  build_number: 33
  sha256: 8286b7743ed1d0927054c20a306685829545d4c2d83f470febe1f69d3b6f069e
  md5: 3e997cfdad88c13d1562304d5281f540
  depends:
  - libopenblas >=0.3.30,<0.3.31.0a0
  - libopenblas >=0.3.30,<1.0a0
  constrains:
  - libcblas   3.9.0   33*_openblas
  - liblapacke 3.9.0   33*_openblas
  - mkl <2025
  - blas 2.133   openblas
  - liblapack  3.9.0   33*_openblas
  license: BSD-3-Clause
  license_family: BSD
  purls: []
  size: 18974
  timestamp: 1754412799592
- conda: https://conda.anaconda.org/conda-forge/linux-64/libbrotlicommon-1.1.0-hb9d3cd8_3.conda
  sha256: 462a8ed6a7bb9c5af829ec4b90aab322f8bcd9d8987f793e6986ea873bbd05cf
  md5: cb98af5db26e3f482bebb80ce9d947d3
  depends:
  - __glibc >=2.17,<3.0.a0
  - libgcc >=13
  license: MIT
  license_family: MIT
  purls: []
  size: 69233
  timestamp: 1749230099545
- conda: https://conda.anaconda.org/conda-forge/osx-64/libbrotlicommon-1.1.0-h6e16a3a_3.conda
  sha256: 23952b1dc3cd8be168995da2d7cc719dac4f2ec5d478ba4c65801681da6f9f52
  md5: ec21ca03bcc08f89b7e88627ae787eaf
  depends:
  - __osx >=10.13
  license: MIT
  license_family: MIT
  purls: []
  size: 67817
  timestamp: 1749230267706
- conda: https://conda.anaconda.org/conda-forge/osx-arm64/libbrotlicommon-1.1.0-h5505292_3.conda
  sha256: 0e9c196ad8569ca199ea05103707cde0ae3c7e97d0cdf0417d873148ea9ad640
  md5: fbc4d83775515e433ef22c058768b84d
  depends:
  - __osx >=11.0
  license: MIT
  license_family: MIT
  purls: []
  size: 68972
  timestamp: 1749230317752
- conda: https://conda.anaconda.org/conda-forge/linux-64/libbrotlidec-1.1.0-hb9d3cd8_3.conda
  sha256: 3eb27c1a589cbfd83731be7c3f19d6d679c7a444c3ba19db6ad8bf49172f3d83
  md5: 1c6eecffad553bde44c5238770cfb7da
  depends:
  - __glibc >=2.17,<3.0.a0
  - libbrotlicommon 1.1.0 hb9d3cd8_3
  - libgcc >=13
  license: MIT
  license_family: MIT
  purls: []
  size: 33148
  timestamp: 1749230111397
- conda: https://conda.anaconda.org/conda-forge/osx-64/libbrotlidec-1.1.0-h6e16a3a_3.conda
  sha256: 499374a97637e4c6da0403ced7c9860d25305c6cb92c70dded738134c4973c67
  md5: 71d03e5e44801782faff90c455b3e69a
  depends:
  - __osx >=10.13
  - libbrotlicommon 1.1.0 h6e16a3a_3
  license: MIT
  license_family: MIT
  purls: []
  size: 30627
  timestamp: 1749230291245
- conda: https://conda.anaconda.org/conda-forge/osx-arm64/libbrotlidec-1.1.0-h5505292_3.conda
  sha256: d888c228e7d4f0f2303538f6a9705498c81d56fedaab7811e1186cb6e24d689b
  md5: 01c4b35a1c4b94b60801f189f1ac6ee3
  depends:
  - __osx >=11.0
  - libbrotlicommon 1.1.0 h5505292_3
  license: MIT
  license_family: MIT
  purls: []
  size: 29249
  timestamp: 1749230338861
- conda: https://conda.anaconda.org/conda-forge/linux-64/libbrotlienc-1.1.0-hb9d3cd8_3.conda
  sha256: 76e8492b0b0a0d222bfd6081cae30612aa9915e4309396fdca936528ccf314b7
  md5: 3facafe58f3858eb95527c7d3a3fc578
  depends:
  - __glibc >=2.17,<3.0.a0
  - libbrotlicommon 1.1.0 hb9d3cd8_3
  - libgcc >=13
  license: MIT
  license_family: MIT
  purls: []
  size: 282657
  timestamp: 1749230124839
- conda: https://conda.anaconda.org/conda-forge/osx-64/libbrotlienc-1.1.0-h6e16a3a_3.conda
  sha256: e6d7a42fe87a23df03c482c885e428cc965d1628f18e5cee47575f6216c7fbc5
  md5: 94c0090989db51216f40558958a3dd40
  depends:
  - __osx >=10.13
  - libbrotlicommon 1.1.0 h6e16a3a_3
  license: MIT
  license_family: MIT
  purls: []
  size: 295250
  timestamp: 1749230310752
- conda: https://conda.anaconda.org/conda-forge/osx-arm64/libbrotlienc-1.1.0-h5505292_3.conda
  sha256: 0734a54db818ddfdfbf388fa53c5036a06bbe17de14005f33215d865d51d8a5e
  md5: 1ce5e315293309b5bf6778037375fb08
  depends:
  - __osx >=11.0
  - libbrotlicommon 1.1.0 h5505292_3
  license: MIT
  license_family: MIT
  purls: []
  size: 274404
  timestamp: 1749230355483
- conda: https://conda.anaconda.org/conda-forge/linux-64/libcblas-3.9.0-33_he106b2a_openblas.conda
  build_number: 33
  sha256: b34271bb9c3b2377ac23c3fb1ecf45c08f8d09675ff8aad860f4e3c547b126a7
  md5: 28052b5e6ea5bd283ac343c5c064b950
  depends:
  - libblas 3.9.0 33_h59b9bed_openblas
  constrains:
  - liblapack  3.9.0   33*_openblas
  - liblapacke 3.9.0   33*_openblas
  - blas 2.133   openblas
  license: BSD-3-Clause
  license_family: BSD
  purls: []
  size: 18748
  timestamp: 1754412369555
- conda: https://conda.anaconda.org/conda-forge/osx-64/libcblas-3.9.0-33_hff6cab4_openblas.conda
  build_number: 33
  sha256: a035180aaf1462e654e22fd9665745eaec74835e4349df9ebf317c6e4d39122b
  md5: 80af7294dcfe37b24bdb18dfaef4b373
  depends:
  - libblas 3.9.0 33_h7f60823_openblas
  constrains:
  - liblapacke 3.9.0   33*_openblas
  - liblapack  3.9.0   33*_openblas
  - blas 2.133   openblas
  license: BSD-3-Clause
  license_family: BSD
  purls: []
  size: 18969
  timestamp: 1754412445799
- conda: https://conda.anaconda.org/conda-forge/osx-arm64/libcblas-3.9.0-33_hb3479ef_openblas.conda
  build_number: 33
  sha256: b5fb4c18717e48071287a0b462fc3a4ca0223ec3bbfc2a87c2f19a3ab2b229ba
  md5: b4e83e589589cc025b6742f09f712957
  depends:
  - libblas 3.9.0 33_h10e41b3_openblas
  constrains:
  - liblapacke 3.9.0   33*_openblas
  - liblapack  3.9.0   33*_openblas
  - blas 2.133   openblas
  license: BSD-3-Clause
  license_family: BSD
  purls: []
  size: 18976
  timestamp: 1754412811855
- conda: https://conda.anaconda.org/conda-forge/osx-64/libclang-cpp19.1-19.1.7-default_h3571c67_3.conda
  sha256: 527a96d48122dfd99e955dd73077f52a0e0bbec7eea08bbe4dc2ba12c1905b37
  md5: 2ec1f70656609b17b438ac07e1b2b611
  depends:
  - __osx >=10.13
  - libcxx >=19.1.7
  - libllvm19 >=19.1.7,<19.2.0a0
  license: Apache-2.0 WITH LLVM-exception
  license_family: Apache
  purls: []
  size: 14708000
  timestamp: 1747709593789
- conda: https://conda.anaconda.org/conda-forge/osx-arm64/libclang-cpp19.1-19.1.7-default_hf90f093_3.conda
  sha256: 581014d18bb6a9c2c7b46ca932b338b54b351bd8e9ccfd5ad665fd2d9810b8d0
  md5: 560546d163a6622b494ce92204e67540
  depends:
  - __osx >=11.0
  - libcxx >=19.1.7
  - libllvm19 >=19.1.7,<19.2.0a0
  license: Apache-2.0 WITH LLVM-exception
  license_family: Apache
  purls: []
  size: 14084825
  timestamp: 1747709563086
- conda: https://conda.anaconda.org/conda-forge/linux-64/libclang-cpp20.1-20.1.8-default_hddf928d_0.conda
  sha256: 202742a287db5889ae5511fab24b4aff40f0c515476c1ea130ff56fae4dd565a
  md5: b939740734ad5a8e8f6c942374dee68d
  depends:
  - __glibc >=2.17,<3.0.a0
  - libgcc >=14
  - libllvm20 >=20.1.8,<20.2.0a0
  - libstdcxx >=14
  license: Apache-2.0 WITH LLVM-exception
  license_family: Apache
  purls: []
  size: 21250278
  timestamp: 1752223579291
- conda: https://conda.anaconda.org/conda-forge/linux-64/libclang13-20.1.8-default_ha444ac7_0.conda
  sha256: 39fdf9616df5dd13dee881fc19e8f9100db2319e121d9b673a3fc6a0c76743a3
  md5: 783f9cdcb0255ed00e3f1be22e16de40
  depends:
  - __glibc >=2.17,<3.0.a0
  - libgcc >=14
  - libllvm20 >=20.1.8,<20.2.0a0
  - libstdcxx >=14
  license: Apache-2.0 WITH LLVM-exception
  license_family: Apache
  purls: []
  size: 12353158
  timestamp: 1752223792409
- conda: https://conda.anaconda.org/conda-forge/linux-64/libcups-2.3.3-hb8b1518_5.conda
  sha256: cb83980c57e311783ee831832eb2c20ecb41e7dee6e86e8b70b8cef0e43eab55
  md5: d4a250da4737ee127fb1fa6452a9002e
  depends:
  - __glibc >=2.17,<3.0.a0
  - krb5 >=1.21.3,<1.22.0a0
  - libgcc >=13
  - libstdcxx >=13
  - libzlib >=1.3.1,<2.0a0
  license: Apache-2.0
  license_family: Apache
  purls: []
  size: 4523621
  timestamp: 1749905341688
- conda: https://conda.anaconda.org/conda-forge/osx-64/libcxx-20.1.8-h3d58e20_1.conda
  sha256: 9643d6c5a94499cddb5ae1bccc4f78aef8cfd77bcf6b37ad325bc7232a8a870f
  md5: d2db320b940047515f7a27f870984fe7
  depends:
  - __osx >=10.13
  license: Apache-2.0 WITH LLVM-exception
  license_family: Apache
  purls: []
  size: 564830
  timestamp: 1752814841086
- conda: https://conda.anaconda.org/conda-forge/osx-arm64/libcxx-20.1.8-hf598326_1.conda
  sha256: 119b3ac75cb1ea29981e5053c2cb10d5f0b06fcc81b486cb7281f160daf673a1
  md5: a69ef3239d3268ef8602c7a7823fd982
  depends:
  - __osx >=11.0
  license: Apache-2.0 WITH LLVM-exception
  license_family: Apache
  purls: []
  size: 568267
  timestamp: 1752814881595
- conda: https://conda.anaconda.org/conda-forge/osx-64/libcxx-devel-19.1.7-h7c275be_1.conda
  sha256: d1ee08b0614d8f9bca84aa91b4015c5efa96162fd865590a126544243699dfc6
  md5: 0f3f15e69e98ce9b3307c1d8309d1659
  depends:
  - libcxx >=19.1.7
  license: Apache-2.0 WITH LLVM-exception
  license_family: Apache
  purls: []
  size: 826706
  timestamp: 1742451299167
- conda: https://conda.anaconda.org/conda-forge/osx-arm64/libcxx-devel-19.1.7-h6dc3340_1.conda
  sha256: 6dd08a65b8ef162b058dc931aba3bdb6274ba5f05b6c86fbd0c23f2eafc7cc47
  md5: 1399af81db60d441e7c6577307d5cf82
  depends:
  - libcxx >=19.1.7
  license: Apache-2.0 WITH LLVM-exception
  license_family: Apache
  purls: []
  size: 825628
  timestamp: 1742451285589
- conda: https://conda.anaconda.org/conda-forge/linux-64/libdeflate-1.24-h86f0d12_0.conda
  sha256: 8420748ea1cc5f18ecc5068b4f24c7a023cc9b20971c99c824ba10641fb95ddf
  md5: 64f0c503da58ec25ebd359e4d990afa8
  depends:
  - __glibc >=2.17,<3.0.a0
  - libgcc >=13
  license: MIT
  license_family: MIT
  purls: []
  size: 72573
  timestamp: 1747040452262
- conda: https://conda.anaconda.org/conda-forge/osx-64/libdeflate-1.24-hcc1b750_0.conda
  sha256: 2733a4adf53daca1aa4f41fe901f0f8ee9e4c509abd23ffcd7660013772d6f45
  md5: f0a46c359722a3e84deb05cd4072d153
  depends:
  - __osx >=10.13
  license: MIT
  license_family: MIT
  purls: []
  size: 69751
  timestamp: 1747040526774
- conda: https://conda.anaconda.org/conda-forge/osx-arm64/libdeflate-1.24-h5773f1b_0.conda
  sha256: 417d52b19c679e1881cce3f01cad3a2d542098fa2d6df5485aac40f01aede4d1
  md5: 3baf58a5a87e7c2f4d243ce2f8f2fe5c
  depends:
  - __osx >=11.0
  license: MIT
  license_family: MIT
  purls: []
  size: 54790
  timestamp: 1747040549847
- conda: https://conda.anaconda.org/conda-forge/linux-64/libdrm-2.4.125-hb9d3cd8_0.conda
  sha256: f53458db897b93b4a81a6dbfd7915ed8fa4a54951f97c698dde6faa028aadfd2
  md5: 4c0ab57463117fbb8df85268415082f5
  depends:
  - __glibc >=2.17,<3.0.a0
  - libgcc >=13
  - libpciaccess >=0.18,<0.19.0a0
  license: MIT
  license_family: MIT
  purls: []
  size: 246161
  timestamp: 1749904704373
- conda: https://conda.anaconda.org/conda-forge/linux-64/libedit-3.1.20250104-pl5321h7949ede_0.conda
  sha256: d789471216e7aba3c184cd054ed61ce3f6dac6f87a50ec69291b9297f8c18724
  md5: c277e0a4d549b03ac1e9d6cbbe3d017b
  depends:
  - ncurses
  - __glibc >=2.17,<3.0.a0
  - libgcc >=13
  - ncurses >=6.5,<7.0a0
  license: BSD-2-Clause
  license_family: BSD
  purls: []
  size: 134676
  timestamp: 1738479519902
- conda: https://conda.anaconda.org/conda-forge/osx-64/libedit-3.1.20250104-pl5321ha958ccf_0.conda
  sha256: 6cc49785940a99e6a6b8c6edbb15f44c2dd6c789d9c283e5ee7bdfedd50b4cd6
  md5: 1f4ed31220402fcddc083b4bff406868
  depends:
  - ncurses
  - __osx >=10.13
  - ncurses >=6.5,<7.0a0
  license: BSD-2-Clause
  license_family: BSD
  purls: []
  size: 115563
  timestamp: 1738479554273
- conda: https://conda.anaconda.org/conda-forge/osx-arm64/libedit-3.1.20250104-pl5321hafb1f1b_0.conda
  sha256: 66aa216a403de0bb0c1340a88d1a06adaff66bae2cfd196731aa24db9859d631
  md5: 44083d2d2c2025afca315c7a172eab2b
  depends:
  - ncurses
  - __osx >=11.0
  - ncurses >=6.5,<7.0a0
  license: BSD-2-Clause
  license_family: BSD
  purls: []
  size: 107691
  timestamp: 1738479560845
- conda: https://conda.anaconda.org/conda-forge/linux-64/libegl-1.7.0-ha4b6fd6_2.conda
  sha256: 7fd5408d359d05a969133e47af580183fbf38e2235b562193d427bb9dad79723
  md5: c151d5eb730e9b7480e6d48c0fc44048
  depends:
  - __glibc >=2.17,<3.0.a0
  - libglvnd 1.7.0 ha4b6fd6_2
  license: LicenseRef-libglvnd
  purls: []
  size: 44840
  timestamp: 1731330973553
- conda: https://conda.anaconda.org/conda-forge/linux-64/libexpat-2.7.1-hecca717_0.conda
  sha256: da2080da8f0288b95dd86765c801c6e166c4619b910b11f9a8446fb852438dc2
  md5: 4211416ecba1866fab0c6470986c22d6
  depends:
  - __glibc >=2.17,<3.0.a0
  - libgcc >=14
  constrains:
  - expat 2.7.1.*
  license: MIT
  license_family: MIT
  purls: []
  size: 74811
  timestamp: 1752719572741
- conda: https://conda.anaconda.org/conda-forge/osx-64/libexpat-2.7.1-h21dd04a_0.conda
  sha256: 689862313571b62ee77ee01729dc093f2bf25a2f99415fcfe51d3a6cd31cce7b
  md5: 9fdeae0b7edda62e989557d645769515
  depends:
  - __osx >=10.13
  constrains:
  - expat 2.7.1.*
  license: MIT
  license_family: MIT
  purls: []
  size: 72450
  timestamp: 1752719744781
- conda: https://conda.anaconda.org/conda-forge/osx-arm64/libexpat-2.7.1-hec049ff_0.conda
  sha256: 8fbb17a56f51e7113ed511c5787e0dec0d4b10ef9df921c4fd1cccca0458f648
  md5: b1ca5f21335782f71a8bd69bdc093f67
  depends:
  - __osx >=11.0
  constrains:
  - expat 2.7.1.*
  license: MIT
  license_family: MIT
  purls: []
  size: 65971
  timestamp: 1752719657566
- conda: https://conda.anaconda.org/conda-forge/linux-64/libffi-3.4.6-h2dba641_1.conda
  sha256: 764432d32db45466e87f10621db5b74363a9f847d2b8b1f9743746cd160f06ab
  md5: ede4673863426c0883c0063d853bbd85
  depends:
  - __glibc >=2.17,<3.0.a0
  - libgcc >=13
  license: MIT
  license_family: MIT
  purls: []
  size: 57433
  timestamp: 1743434498161
- conda: https://conda.anaconda.org/conda-forge/osx-64/libffi-3.4.6-h281671d_1.conda
  sha256: 6394b1bc67c64a21a5cc73d1736d1d4193a64515152e861785c44d2cfc49edf3
  md5: 4ca9ea59839a9ca8df84170fab4ceb41
  depends:
  - __osx >=10.13
  license: MIT
  license_family: MIT
  purls: []
  size: 51216
  timestamp: 1743434595269
- conda: https://conda.anaconda.org/conda-forge/osx-arm64/libffi-3.4.6-h1da3d7d_1.conda
  sha256: c6a530924a9b14e193ea9adfe92843de2a806d1b7dbfd341546ece9653129e60
  md5: c215a60c2935b517dcda8cad4705734d
  depends:
  - __osx >=11.0
  license: MIT
  license_family: MIT
  purls: []
  size: 39839
  timestamp: 1743434670405
- conda: https://conda.anaconda.org/conda-forge/linux-64/libfreetype-2.13.3-ha770c72_1.conda
  sha256: 7be9b3dac469fe3c6146ff24398b685804dfc7a1de37607b84abd076f57cc115
  md5: 51f5be229d83ecd401fb369ab96ae669
  depends:
  - libfreetype6 >=2.13.3
  license: GPL-2.0-only OR FTL
  purls: []
  size: 7693
  timestamp: 1745369988361
- conda: https://conda.anaconda.org/conda-forge/osx-64/libfreetype-2.13.3-h694c41f_1.conda
  sha256: afe0e2396844c8cfdd6256ac84cabc9af823b1727f704c137b030b85839537a6
  md5: 07c8d3fbbe907f32014b121834b36dd5
  depends:
  - libfreetype6 >=2.13.3
  license: GPL-2.0-only OR FTL
  purls: []
  size: 7805
  timestamp: 1745370212559
- conda: https://conda.anaconda.org/conda-forge/osx-arm64/libfreetype-2.13.3-hce30654_1.conda
  sha256: 1f8c16703fe333cdc2639f7cdaf677ac2120843453222944a7c6c85ec342903c
  md5: d06282e08e55b752627a707d58779b8f
  depends:
  - libfreetype6 >=2.13.3
  license: GPL-2.0-only OR FTL
  purls: []
  size: 7813
  timestamp: 1745370144506
- conda: https://conda.anaconda.org/conda-forge/linux-64/libfreetype6-2.13.3-h48d6fc4_1.conda
  sha256: 7759bd5c31efe5fbc36a7a1f8ca5244c2eabdbeb8fc1bee4b99cf989f35c7d81
  md5: 3c255be50a506c50765a93a6644f32fe
  depends:
  - __glibc >=2.17,<3.0.a0
  - libgcc >=13
  - libpng >=1.6.47,<1.7.0a0
  - libzlib >=1.3.1,<2.0a0
  constrains:
  - freetype >=2.13.3
  license: GPL-2.0-only OR FTL
  purls: []
  size: 380134
  timestamp: 1745369987697
- conda: https://conda.anaconda.org/conda-forge/osx-64/libfreetype6-2.13.3-h40dfd5c_1.conda
  sha256: 058165962aa64fc5a6955593212c0e1ea42ca6d6dba60ee61dff612d4c3818d7
  md5: c76e6f421a0e95c282142f820835e186
  depends:
  - __osx >=10.13
  - libpng >=1.6.47,<1.7.0a0
  - libzlib >=1.3.1,<2.0a0
  constrains:
  - freetype >=2.13.3
  license: GPL-2.0-only OR FTL
  purls: []
  size: 357654
  timestamp: 1745370210187
- conda: https://conda.anaconda.org/conda-forge/osx-arm64/libfreetype6-2.13.3-h1d14073_1.conda
  sha256: c278df049b1a071841aa0aca140a338d087ea594e07dcf8a871d2cfe0e330e75
  md5: b163d446c55872ef60530231879908b9
  depends:
  - __osx >=11.0
  - libpng >=1.6.47,<1.7.0a0
  - libzlib >=1.3.1,<2.0a0
  constrains:
  - freetype >=2.13.3
  license: GPL-2.0-only OR FTL
  purls: []
  size: 333529
  timestamp: 1745370142848
- conda: https://conda.anaconda.org/conda-forge/linux-64/libgcc-15.1.0-h767d61c_4.conda
  sha256: 144e35c1c2840f2dc202f6915fc41879c19eddbb8fa524e3ca4aa0d14018b26f
  md5: f406dcbb2e7bef90d793e50e79a2882b
  depends:
  - __glibc >=2.17,<3.0.a0
  - _openmp_mutex >=4.5
  constrains:
  - libgcc-ng ==15.1.0=*_4
  - libgomp 15.1.0 h767d61c_4
  license: GPL-3.0-only WITH GCC-exception-3.1
  license_family: GPL
  purls: []
  size: 824153
  timestamp: 1753903866511
- conda: https://conda.anaconda.org/conda-forge/noarch/libgcc-devel_linux-64-14.3.0-h85bb3a7_104.conda
  sha256: e655874112406dcf3c356a546c2cf051393985aeb36704962dc00d8da2bf95c2
  md5: d8e4f3677752c5dc9b77a9f11b484c9d
  depends:
  - __unix
  license: GPL-3.0-only WITH GCC-exception-3.1
  license_family: GPL
  purls: []
  size: 2725618
  timestamp: 1753904712267
- conda: https://conda.anaconda.org/conda-forge/linux-64/libgcc-ng-15.1.0-h69a702a_4.conda
  sha256: 76ceac93ed98f208363d6e9c75011b0ff7b97b20f003f06461a619557e726637
  md5: 28771437ffcd9f3417c66012dc49a3be
  depends:
  - libgcc 15.1.0 h767d61c_4
  license: GPL-3.0-only WITH GCC-exception-3.1
  license_family: GPL
  purls: []
  size: 29249
  timestamp: 1753903872571
- conda: https://conda.anaconda.org/conda-forge/linux-64/libgfortran-15.1.0-h69a702a_4.conda
  sha256: 2fe41683928eb3c57066a60ec441e605a69ce703fc933d6d5167debfeba8a144
  md5: 53e876bc2d2648319e94c33c57b9ec74
  depends:
  - libgfortran5 15.1.0 hcea5267_4
  constrains:
  - libgfortran-ng ==15.1.0=*_4
  license: GPL-3.0-only WITH GCC-exception-3.1
  license_family: GPL
  purls: []
  size: 29246
  timestamp: 1753903898593
- conda: https://conda.anaconda.org/conda-forge/osx-64/libgfortran-5.0.0-14_2_0_h51e75f0_103.conda
  sha256: 124dcd89508bd16f562d9d3ce6a906336a7f18e963cd14f2877431adee14028e
  md5: 090b3c9ae1282c8f9b394ac9e4773b10
  depends:
  - libgfortran5 14.2.0 h51e75f0_103
  license: GPL-3.0-only WITH GCC-exception-3.1
  license_family: GPL
  purls: []
  size: 156202
  timestamp: 1743862427451
- conda: https://conda.anaconda.org/conda-forge/osx-arm64/libgfortran-5.0.0-14_2_0_h6c33f7e_103.conda
  sha256: 8628746a8ecd311f1c0d14bb4f527c18686251538f7164982ccbe3b772de58b5
  md5: 044a210bc1d5b8367857755665157413
  depends:
  - libgfortran5 14.2.0 h6c33f7e_103
  license: GPL-3.0-only WITH GCC-exception-3.1
  license_family: GPL
  purls: []
  size: 156291
  timestamp: 1743863532821
- conda: https://conda.anaconda.org/conda-forge/linux-64/libgfortran5-15.1.0-hcea5267_4.conda
  sha256: 3070e5e2681f7f2fb7af0a81b92213f9ab430838900da8b4f9b8cf998ddbdd84
  md5: 8a4ab7ff06e4db0be22485332666da0f
  depends:
  - __glibc >=2.17,<3.0.a0
  - libgcc >=15.1.0
  constrains:
  - libgfortran 15.1.0
  license: GPL-3.0-only WITH GCC-exception-3.1
  license_family: GPL
  purls: []
  size: 1564595
  timestamp: 1753903882088
- conda: https://conda.anaconda.org/conda-forge/osx-64/libgfortran5-14.2.0-h51e75f0_103.conda
  sha256: d2ac5e09587e5b21b7bb5795d24f33257e44320749c125448611211088ef8795
  md5: 6183f7e9cd1e7ba20118ff0ca20a05e5
  depends:
  - llvm-openmp >=8.0.0
  constrains:
  - libgfortran 5.0.0 14_2_0_*_103
  license: GPL-3.0-only WITH GCC-exception-3.1
  license_family: GPL
  purls: []
  size: 1225013
  timestamp: 1743862382377
- conda: https://conda.anaconda.org/conda-forge/osx-arm64/libgfortran5-14.2.0-h6c33f7e_103.conda
  sha256: 8599453990bd3a449013f5fa3d72302f1c68f0680622d419c3f751ff49f01f17
  md5: 69806c1e957069f1d515830dcc9f6cbb
  depends:
  - llvm-openmp >=8.0.0
  constrains:
  - libgfortran 5.0.0 14_2_0_*_103
  license: GPL-3.0-only WITH GCC-exception-3.1
  license_family: GPL
  purls: []
  size: 806566
  timestamp: 1743863491726
- conda: https://conda.anaconda.org/conda-forge/linux-64/libgl-1.7.0-ha4b6fd6_2.conda
  sha256: dc2752241fa3d9e40ce552c1942d0a4b5eeb93740c9723873f6fcf8d39ef8d2d
  md5: 928b8be80851f5d8ffb016f9c81dae7a
  depends:
  - __glibc >=2.17,<3.0.a0
  - libglvnd 1.7.0 ha4b6fd6_2
  - libglx 1.7.0 ha4b6fd6_2
  license: LicenseRef-libglvnd
  purls: []
  size: 134712
  timestamp: 1731330998354
- conda: https://conda.anaconda.org/conda-forge/linux-64/libglib-2.84.3-hf39c6af_0.conda
  sha256: e1ad3d9ddaa18f95ff5d244587fd1a37aca6401707f85a37f7d9b5002fcf16d0
  md5: 467f23819b1ea2b89c3fc94d65082301
  depends:
  - __glibc >=2.17,<3.0.a0
  - libffi >=3.4.6,<3.5.0a0
  - libgcc >=14
  - libiconv >=1.18,<2.0a0
  - libzlib >=1.3.1,<2.0a0
  - pcre2 >=10.45,<10.46.0a0
  constrains:
  - glib 2.84.3 *_0
  license: LGPL-2.1-or-later
  purls: []
  size: 3961899
  timestamp: 1754315006443
- conda: https://conda.anaconda.org/conda-forge/linux-64/libglvnd-1.7.0-ha4b6fd6_2.conda
  sha256: 1175f8a7a0c68b7f81962699751bb6574e6f07db4c9f72825f978e3016f46850
  md5: 434ca7e50e40f4918ab701e3facd59a0
  depends:
  - __glibc >=2.17,<3.0.a0
  license: LicenseRef-libglvnd
  purls: []
  size: 132463
  timestamp: 1731330968309
- conda: https://conda.anaconda.org/conda-forge/linux-64/libglx-1.7.0-ha4b6fd6_2.conda
  sha256: 2d35a679624a93ce5b3e9dd301fff92343db609b79f0363e6d0ceb3a6478bfa7
  md5: c8013e438185f33b13814c5c488acd5c
  depends:
  - __glibc >=2.17,<3.0.a0
  - libglvnd 1.7.0 ha4b6fd6_2
  - xorg-libx11 >=1.8.10,<2.0a0
  license: LicenseRef-libglvnd
  purls: []
  size: 75504
  timestamp: 1731330988898
- conda: https://conda.anaconda.org/conda-forge/linux-64/libgomp-15.1.0-h767d61c_4.conda
  sha256: e0487a8fec78802ac04da0ac1139c3510992bc58a58cde66619dde3b363c2933
  md5: 3baf8976c96134738bba224e9ef6b1e5
  depends:
  - __glibc >=2.17,<3.0.a0
  license: GPL-3.0-only WITH GCC-exception-3.1
  license_family: GPL
  purls: []
  size: 447289
  timestamp: 1753903801049
- conda: https://conda.anaconda.org/conda-forge/linux-64/libhwy-1.2.0-hf40a0c7_0.conda
  sha256: 2834859c2216f26d9e024c22a0654267d582173bc93b1c44bf6c6416fecb5fd9
  md5: 2f433d593a66044c3f163cb25f0a09de
  depends:
  - __glibc >=2.17,<3.0.a0
  - libgcc >=13
  - libstdcxx >=13
  license: Apache-2.0
  license_family: Apache
  purls: []
  size: 1326964
  timestamp: 1744841715208
- conda: https://conda.anaconda.org/conda-forge/osx-64/libhwy-1.2.0-h5a346ce_0.conda
  sha256: ecadecd8e192b6f578e9cac782d4cf1206ca98a23d1c0fc49466e7add03336d3
  md5: f9419b65a685bb1ac15fa73b5f670c6e
  depends:
  - __osx >=10.13
  - libcxx >=18
  license: Apache-2.0
  license_family: Apache
  purls: []
  size: 926932
  timestamp: 1744841965708
- conda: https://conda.anaconda.org/conda-forge/osx-arm64/libhwy-1.2.0-h9a9ea7e_0.conda
  sha256: 68cb9cd08f8e2e50b3eb4b3cf93ba9fe4bb5fe4cc1777ccfe9dbda6294bf8a0b
  md5: 4f3cfa78d0b9dcf2b0bc7c558ea1f783
  depends:
  - __osx >=11.0
  - libcxx >=18
  license: Apache-2.0
  license_family: Apache
  purls: []
  size: 525978
  timestamp: 1744841624357
- conda: https://conda.anaconda.org/conda-forge/linux-64/libiconv-1.18-h4ce23a2_1.conda
  sha256: 18a4afe14f731bfb9cf388659994263904d20111e42f841e9eea1bb6f91f4ab4
  md5: e796ff8ddc598affdf7c173d6145f087
  depends:
  - __glibc >=2.17,<3.0.a0
  - libgcc >=13
  license: LGPL-2.1-only
  purls: []
  size: 713084
  timestamp: 1740128065462
- conda: https://conda.anaconda.org/conda-forge/osx-64/libiconv-1.18-h4b5e92a_1.conda
  sha256: c2a9c65a245c7bcb8c17c94dd716dad2d42b7c98e0c17cc5553a5c60242c4dda
  md5: 6283140d7b2b55b6b095af939b71b13f
  depends:
  - __osx >=10.13
  license: LGPL-2.1-only
  purls: []
  size: 669052
  timestamp: 1740128415026
- conda: https://conda.anaconda.org/conda-forge/osx-arm64/libiconv-1.18-hfe07756_1.conda
  sha256: d30780d24bf3a30b4f116fca74dedb4199b34d500fe6c52cced5f8cc1e926f03
  md5: 450e6bdc0c7d986acf7b8443dce87111
  depends:
  - __osx >=11.0
  license: LGPL-2.1-only
  purls: []
  size: 681804
  timestamp: 1740128227484
- conda: https://conda.anaconda.org/conda-forge/linux-64/libjpeg-turbo-3.1.0-hb9d3cd8_0.conda
  sha256: 98b399287e27768bf79d48faba8a99a2289748c65cd342ca21033fab1860d4a4
  md5: 9fa334557db9f63da6c9285fd2a48638
  depends:
  - __glibc >=2.17,<3.0.a0
  - libgcc >=13
  constrains:
  - jpeg <0.0.0a
  license: IJG AND BSD-3-Clause AND Zlib
  purls: []
  size: 628947
  timestamp: 1745268527144
- conda: https://conda.anaconda.org/conda-forge/osx-64/libjpeg-turbo-3.1.0-h6e16a3a_0.conda
  sha256: 9c0009389c1439ec96a08e3bf7731ac6f0eab794e0a133096556a9ae10be9c27
  md5: 87537967e6de2f885a9fcebd42b7cb10
  depends:
  - __osx >=10.13
  constrains:
  - jpeg <0.0.0a
  license: IJG AND BSD-3-Clause AND Zlib
  purls: []
  size: 586456
  timestamp: 1745268522731
- conda: https://conda.anaconda.org/conda-forge/osx-arm64/libjpeg-turbo-3.1.0-h5505292_0.conda
  sha256: 78df2574fa6aa5b6f5fc367c03192f8ddf8e27dc23641468d54e031ff560b9d4
  md5: 01caa4fbcaf0e6b08b3aef1151e91745
  depends:
  - __osx >=11.0
  constrains:
  - jpeg <0.0.0a
  license: IJG AND BSD-3-Clause AND Zlib
  purls: []
  size: 553624
  timestamp: 1745268405713
- conda: https://conda.anaconda.org/conda-forge/linux-64/libjxl-0.11.1-h7b0646d_2.conda
  sha256: 586e007075e79b9aea4c4f9cf5bcf517ac38cefec353c5a14d49bf52d423683a
  md5: 7b7baf93533744be2c0228bfa7149e2d
  depends:
  - __glibc >=2.17,<3.0.a0
  - libbrotlidec >=1.1.0,<1.2.0a0
  - libbrotlienc >=1.1.0,<1.2.0a0
  - libgcc >=13
  - libhwy >=1.2.0,<1.3.0a0
  - libstdcxx >=13
  license: BSD-3-Clause
  license_family: BSD
  purls: []
  size: 1504320
  timestamp: 1749125999597
- conda: https://conda.anaconda.org/conda-forge/osx-64/libjxl-0.11.1-h3e55d66_2.conda
  sha256: 982a2a958ee4a8c3a184d9108ebe5f64ef02811d490db85c0f830de6dd522e5f
  md5: d5e81d766d990c060afde23f2d2d86e2
  depends:
  - __osx >=10.13
  - libbrotlidec >=1.1.0,<1.2.0a0
  - libbrotlienc >=1.1.0,<1.2.0a0
  - libcxx >=18
  - libhwy >=1.2.0,<1.3.0a0
  license: BSD-3-Clause
  license_family: BSD
  purls: []
  size: 1335483
  timestamp: 1749126278446
- conda: https://conda.anaconda.org/conda-forge/osx-arm64/libjxl-0.11.1-h72d67bc_2.conda
  sha256: bf137ab4a6c85f69dfe8abb8ebd90f645a7baa71abcfa76ea9c9230353a2c877
  md5: 605099c8b0970146366c0087b2fc6c81
  depends:
  - __osx >=11.0
  - libbrotlidec >=1.1.0,<1.2.0a0
  - libbrotlienc >=1.1.0,<1.2.0a0
  - libcxx >=18
  - libhwy >=1.2.0,<1.3.0a0
  license: BSD-3-Clause
  license_family: BSD
  purls: []
  size: 920899
  timestamp: 1749126156648
- conda: https://conda.anaconda.org/conda-forge/linux-64/liblapack-3.9.0-33_h7ac8fdf_openblas.conda
  build_number: 33
  sha256: 60c2ccdfa181bc304b5162c73cdecb5b4c3972da71758472c71fefb33965cde3
  md5: e598bb54c4a4b45c3d83c72984f79dbb
  depends:
  - libblas 3.9.0 33_h59b9bed_openblas
  constrains:
  - liblapacke 3.9.0   33*_openblas
  - blas 2.133   openblas
  - libcblas   3.9.0   33*_openblas
  license: BSD-3-Clause
  license_family: BSD
  purls: []
  size: 18785
  timestamp: 1754412383434
- conda: https://conda.anaconda.org/conda-forge/osx-64/liblapack-3.9.0-33_h236ab99_openblas.conda
  build_number: 33
  sha256: ef78af1de723e07a31b299bde6e3fa44e092f574e4bfb6e8d3166f18c0652ad3
  md5: 3b0d15df521c00d36af3fd18768c8b66
  depends:
  - libblas 3.9.0 33_h7f60823_openblas
  constrains:
  - liblapacke 3.9.0   33*_openblas
  - blas 2.133   openblas
  - libcblas   3.9.0   33*_openblas
  license: BSD-3-Clause
  license_family: BSD
  purls: []
  size: 18975
  timestamp: 1754412457500
- conda: https://conda.anaconda.org/conda-forge/osx-arm64/liblapack-3.9.0-33_hc9a63f6_openblas.conda
  build_number: 33
  sha256: 81efa7342a18c913b7a6278c6edd242156c34acc3db4c4a88b6c63eea19a6857
  md5: 95c3ac0d25d156fbe20046c2b542908a
  depends:
  - libblas 3.9.0 33_h10e41b3_openblas
  constrains:
  - libcblas   3.9.0   33*_openblas
  - liblapacke 3.9.0   33*_openblas
  - blas 2.133   openblas
  license: BSD-3-Clause
  license_family: BSD
  purls: []
  size: 18979
  timestamp: 1754412823475
- conda: https://conda.anaconda.org/conda-forge/osx-64/libllvm19-19.1.7-hc29ff6c_1.conda
  sha256: 2b9aa347ea26e911b925aca1e96ac595f9ceacbd6ab2d7b15fbdd42b90f6a9a3
  md5: a937150d07aa51b50ded6a0816df4a5a
  depends:
  - __osx >=10.13
  - libcxx >=18
  - libxml2 >=2.13.5,<2.14.0a0
  - libzlib >=1.3.1,<2.0a0
  - zstd >=1.5.6,<1.6.0a0
  license: Apache-2.0 WITH LLVM-exception
  license_family: Apache
  purls: []
  size: 28848197
  timestamp: 1737782191240
- conda: https://conda.anaconda.org/conda-forge/osx-arm64/libllvm19-19.1.7-hc4b4ae8_1.conda
  sha256: 5a1d3e7505e8ce6055c3aa361ae660916122089a80abfb009d8d4c49238a7ea4
  md5: 020aeb16fc952ac441852d8eba2cf2fd
  depends:
  - __osx >=11.0
  - libcxx >=18
  - libxml2 >=2.13.5,<2.14.0a0
  - libzlib >=1.3.1,<2.0a0
  - zstd >=1.5.6,<1.6.0a0
  license: Apache-2.0 WITH LLVM-exception
  license_family: Apache
  purls: []
  size: 27012197
  timestamp: 1737781370567
- conda: https://conda.anaconda.org/conda-forge/linux-64/libllvm20-20.1.8-hecd9e04_0.conda
  sha256: a6fddc510de09075f2b77735c64c7b9334cf5a26900da351779b275d9f9e55e1
  md5: 59a7b967b6ef5d63029b1712f8dcf661
  depends:
  - __glibc >=2.17,<3.0.a0
  - libgcc >=14
  - libstdcxx >=14
  - libxml2 >=2.13.8,<2.14.0a0
  - libzlib >=1.3.1,<2.0a0
  - zstd >=1.5.7,<1.6.0a0
  license: Apache-2.0 WITH LLVM-exception
  license_family: Apache
  purls: []
  size: 43987020
  timestamp: 1752141980723
- conda: https://conda.anaconda.org/conda-forge/linux-64/liblzma-5.8.1-hb9d3cd8_2.conda
  sha256: f2591c0069447bbe28d4d696b7fcb0c5bd0b4ac582769b89addbcf26fb3430d8
  md5: 1a580f7796c7bf6393fddb8bbbde58dc
  depends:
  - __glibc >=2.17,<3.0.a0
  - libgcc >=13
  constrains:
  - xz 5.8.1.*
  license: 0BSD
  purls: []
  size: 112894
  timestamp: 1749230047870
- conda: https://conda.anaconda.org/conda-forge/osx-64/liblzma-5.8.1-hd471939_2.conda
  sha256: 7e22fd1bdb8bf4c2be93de2d4e718db5c548aa082af47a7430eb23192de6bb36
  md5: 8468beea04b9065b9807fc8b9cdc5894
  depends:
  - __osx >=10.13
  constrains:
  - xz 5.8.1.*
  license: 0BSD
  purls: []
  size: 104826
  timestamp: 1749230155443
- conda: https://conda.anaconda.org/conda-forge/osx-arm64/liblzma-5.8.1-h39f12f2_2.conda
  sha256: 0cb92a9e026e7bd4842f410a5c5c665c89b2eb97794ffddba519a626b8ce7285
  md5: d6df911d4564d77c4374b02552cb17d1
  depends:
  - __osx >=11.0
  constrains:
  - xz 5.8.1.*
  license: 0BSD
  purls: []
  size: 92286
  timestamp: 1749230283517
- conda: https://conda.anaconda.org/conda-forge/linux-64/libmpdec-4.0.0-hb9d3cd8_0.conda
  sha256: 3aa92d4074d4063f2a162cd8ecb45dccac93e543e565c01a787e16a43501f7ee
  md5: c7e925f37e3b40d893459e625f6a53f1
  depends:
  - __glibc >=2.17,<3.0.a0
  - libgcc >=13
  license: BSD-2-Clause
  license_family: BSD
  purls: []
  size: 91183
  timestamp: 1748393666725
- conda: https://conda.anaconda.org/conda-forge/osx-64/libmpdec-4.0.0-h6e16a3a_0.conda
  sha256: 98299c73c7a93cd4f5ff8bb7f43cd80389f08b5a27a296d806bdef7841cc9b9e
  md5: 18b81186a6adb43f000ad19ed7b70381
  depends:
  - __osx >=10.13
  license: BSD-2-Clause
  license_family: BSD
  purls: []
  size: 77667
  timestamp: 1748393757154
- conda: https://conda.anaconda.org/conda-forge/osx-arm64/libmpdec-4.0.0-h5505292_0.conda
  sha256: 0a1875fc1642324ebd6c4ac864604f3f18f57fbcf558a8264f6ced028a3c75b2
  md5: 85ccccb47823dd9f7a99d2c7f530342f
  depends:
  - __osx >=11.0
  license: BSD-2-Clause
  license_family: BSD
  purls: []
  size: 71829
  timestamp: 1748393749336
- conda: https://conda.anaconda.org/conda-forge/linux-64/libntlm-1.8-hb9d3cd8_0.conda
  sha256: 3b3f19ced060013c2dd99d9d46403be6d319d4601814c772a3472fe2955612b0
  md5: 7c7927b404672409d9917d49bff5f2d6
  depends:
  - __glibc >=2.17,<3.0.a0
  - libgcc >=13
  license: LGPL-2.1-or-later
  purls: []
  size: 33418
  timestamp: 1734670021371
- conda: https://conda.anaconda.org/conda-forge/linux-64/libopenblas-0.3.30-pthreads_h94d23a6_1.conda
  sha256: 3f3fc30fe340bc7f8f46fea6a896da52663b4d95caed1f144e8ea114b4bb6b61
  md5: 7e2ba4ca7e6ffebb7f7fc2da2744df61
  depends:
  - __glibc >=2.17,<3.0.a0
  - libgcc >=14
  - libgfortran
  - libgfortran5 >=14.3.0
  constrains:
  - openblas >=0.3.30,<0.3.31.0a0
  license: BSD-3-Clause
  license_family: BSD
  purls: []
  size: 5918161
  timestamp: 1753405234435
- conda: https://conda.anaconda.org/conda-forge/osx-64/libopenblas-0.3.30-openmp_hbf64a52_0.conda
  sha256: 933eb95a778657649a66b0e3cf638d591283159954c5e92b3918d67347ed47a1
  md5: 29c54869a3c7d33b6a0add39c5a325fe
  depends:
  - __osx >=10.13
  - libgfortran 5.*
  - libgfortran5 >=13.3.0
  - llvm-openmp >=18.1.8
  constrains:
  - openblas >=0.3.30,<0.3.31.0a0
  license: BSD-3-Clause
  license_family: BSD
  purls: []
  size: 6179547
  timestamp: 1750380498501
- conda: https://conda.anaconda.org/conda-forge/osx-arm64/libopenblas-0.3.30-openmp_hf332438_0.conda
  sha256: 501c8c64f1a6e6b671e49835e6c483bc25f0e7147f3eb4bbb19a4c3673dcaf28
  md5: 5d7dbaa423b4c253c476c24784286e4b
  depends:
  - __osx >=11.0
  - libgfortran 5.*
  - libgfortran5 >=13.3.0
  - llvm-openmp >=18.1.8
  constrains:
  - openblas >=0.3.30,<0.3.31.0a0
  license: BSD-3-Clause
  license_family: BSD
  purls: []
  size: 4163399
  timestamp: 1750378829050
- conda: https://conda.anaconda.org/conda-forge/linux-64/libopengl-1.7.0-ha4b6fd6_2.conda
  sha256: 215086c108d80349e96051ad14131b751d17af3ed2cb5a34edd62fa89bfe8ead
  md5: 7df50d44d4a14d6c31a2c54f2cd92157
  depends:
  - __glibc >=2.17,<3.0.a0
  - libglvnd 1.7.0 ha4b6fd6_2
  license: LicenseRef-libglvnd
  purls: []
  size: 50757
  timestamp: 1731330993524
- conda: https://conda.anaconda.org/conda-forge/linux-64/libpciaccess-0.18-hb9d3cd8_0.conda
  sha256: 0bd91de9b447a2991e666f284ae8c722ffb1d84acb594dbd0c031bd656fa32b2
  md5: 70e3400cbbfa03e96dcde7fc13e38c7b
  depends:
  - __glibc >=2.17,<3.0.a0
  - libgcc >=13
  license: MIT
  license_family: MIT
  purls: []
  size: 28424
  timestamp: 1749901812541
- conda: https://conda.anaconda.org/conda-forge/linux-64/libpng-1.6.50-h421ea60_1.conda
  sha256: e75a2723000ce3a4b9fd9b9b9ce77553556c93e475a4657db6ed01abc02ea347
  md5: 7af8e91b0deb5f8e25d1a595dea79614
  depends:
  - libgcc >=14
  - __glibc >=2.17,<3.0.a0
  - libzlib >=1.3.1,<2.0a0
  license: zlib-acknowledgement
  purls: []
  size: 317390
  timestamp: 1753879899951
- conda: https://conda.anaconda.org/conda-forge/osx-64/libpng-1.6.50-h84aeda2_1.conda
  sha256: 8d92c82bcb09908008d8cf5fab75e20733810d40081261d57ef8cd6495fc08b4
  md5: 1fe32bb16991a24e112051cc0de89847
  depends:
  - __osx >=10.13
  - libzlib >=1.3.1,<2.0a0
  license: zlib-acknowledgement
  purls: []
  size: 297609
  timestamp: 1753879919854
- conda: https://conda.anaconda.org/conda-forge/osx-arm64/libpng-1.6.50-h280e0eb_1.conda
  sha256: a2e0240fb0c79668047b528976872307ea80cb330baf8bf6624ac2c6443449df
  md5: 4d0f5ce02033286551a32208a5519884
  depends:
  - __osx >=11.0
  - libzlib >=1.3.1,<2.0a0
  license: zlib-acknowledgement
  purls: []
  size: 287056
  timestamp: 1753879907258
- conda: https://conda.anaconda.org/conda-forge/linux-64/libpq-17.5-h27ae623_0.conda
  sha256: 2dbcef0db82e0e7b6895b6c0dadd3d36c607044c40290c7ca10656f3fca3166f
  md5: 6458be24f09e1b034902ab44fe9de908
  depends:
  - __glibc >=2.17,<3.0.a0
  - icu >=75.1,<76.0a0
  - krb5 >=1.21.3,<1.22.0a0
  - libgcc >=13
  - openldap >=2.6.9,<2.7.0a0
  - openssl >=3.5.0,<4.0a0
  license: PostgreSQL
  purls: []
  size: 2680582
  timestamp: 1746743259857
- conda: https://conda.anaconda.org/conda-forge/linux-64/libsanitizer-14.3.0-hd08acf3_4.conda
  sha256: 9d28a094f14bef4b96446534414bd20c104bbc2f557cc76ecbc9343389b87e5c
  md5: a42368edbd3a672bad21c1fe8d307dce
  depends:
  - __glibc >=2.17,<3.0.a0
  - libgcc >=14.3.0
  - libstdcxx >=14.3.0
  license: GPL-3.0-only WITH GCC-exception-3.1
  license_family: GPL
  purls: []
  size: 5069018
  timestamp: 1753904903838
- conda: https://conda.anaconda.org/conda-forge/linux-64/libsodium-1.0.20-h4ab18f5_0.conda
  sha256: 0105bd108f19ea8e6a78d2d994a6d4a8db16d19a41212070d2d1d48a63c34161
  md5: a587892d3c13b6621a6091be690dbca2
  depends:
  - libgcc-ng >=12
  license: ISC
  purls: []
  size: 205978
  timestamp: 1716828628198
- conda: https://conda.anaconda.org/conda-forge/osx-64/libsodium-1.0.20-hfdf4475_0.conda
  sha256: d3975cfe60e81072666da8c76b993af018cf2e73fe55acba2b5ba0928efaccf5
  md5: 6af4b059e26492da6013e79cbcb4d069
  depends:
  - __osx >=10.13
  license: ISC
  purls: []
  size: 210249
  timestamp: 1716828641383
- conda: https://conda.anaconda.org/conda-forge/osx-arm64/libsodium-1.0.20-h99b78c6_0.conda
  sha256: fade8223e1e1004367d7101dd17261003b60aa576df6d7802191f8972f7470b1
  md5: a7ce36e284c5faaf93c220dfc39e3abd
  depends:
  - __osx >=11.0
  license: ISC
  purls: []
  size: 164972
  timestamp: 1716828607917
- conda: https://conda.anaconda.org/conda-forge/linux-64/libsqlite-3.50.4-h0c1763c_0.conda
  sha256: 6d9c32fc369af5a84875725f7ddfbfc2ace795c28f246dc70055a79f9b2003da
  md5: 0b367fad34931cb79e0d6b7e5c06bb1c
  depends:
  - __glibc >=2.17,<3.0.a0
  - libgcc >=14
  - libzlib >=1.3.1,<2.0a0
  license: blessing
  purls: []
  size: 932581
  timestamp: 1753948484112
- conda: https://conda.anaconda.org/conda-forge/osx-64/libsqlite-3.50.4-h39a8b3b_0.conda
  sha256: 466366b094c3eb4b1d77320530cbf5400e7a10ab33e4824c200147488eebf7a6
  md5: 156bfb239b6a67ab4a01110e6718cbc4
  depends:
  - __osx >=10.13
  - libzlib >=1.3.1,<2.0a0
  license: blessing
  purls: []
  size: 980121
  timestamp: 1753948554003
- conda: https://conda.anaconda.org/conda-forge/osx-arm64/libsqlite-3.50.4-h4237e3c_0.conda
  sha256: 802ebe62e6bc59fc26b26276b793e0542cfff2d03c086440aeaf72fb8bbcec44
  md5: 1dcb0468f5146e38fae99aef9656034b
  depends:
  - __osx >=11.0
  - icu >=75.1,<76.0a0
  - libzlib >=1.3.1,<2.0a0
  license: blessing
  purls: []
  size: 902645
  timestamp: 1753948599139
- conda: https://conda.anaconda.org/conda-forge/linux-64/libstdcxx-15.1.0-h8f9b012_4.conda
  sha256: b5b239e5fca53ff90669af1686c86282c970dd8204ebf477cf679872eb6d48ac
  md5: 3c376af8888c386b9d3d1c2701e2f3ab
  depends:
  - __glibc >=2.17,<3.0.a0
  - libgcc 15.1.0 h767d61c_4
  license: GPL-3.0-only WITH GCC-exception-3.1
  license_family: GPL
  purls: []
  size: 3903453
  timestamp: 1753903894186
- conda: https://conda.anaconda.org/conda-forge/noarch/libstdcxx-devel_linux-64-14.3.0-h85bb3a7_104.conda
  sha256: f912644de2d2770042abf1a7646eff4350644e6dfea64c816dca0c3f62a94fbe
  md5: c8d0b75a145e4cc3525df0343146c459
  depends:
  - __unix
  license: GPL-3.0-only WITH GCC-exception-3.1
  license_family: GPL
  purls: []
  size: 14630918
  timestamp: 1753904753558
- conda: https://conda.anaconda.org/conda-forge/linux-64/libstdcxx-ng-15.1.0-h4852527_4.conda
  sha256: 81c841c1cf4c0d06414aaa38a249f9fdd390554943065c3a0b18a9fb7e8cc495
  md5: 2d34729cbc1da0ec988e57b13b712067
  depends:
  - libstdcxx 15.1.0 h8f9b012_4
  license: GPL-3.0-only WITH GCC-exception-3.1
  license_family: GPL
  purls: []
  size: 29317
  timestamp: 1753903924491
- conda: https://conda.anaconda.org/conda-forge/linux-64/libtiff-4.7.0-hf01ce69_5.conda
  sha256: 7fa6ddac72e0d803bb08e55090a8f2e71769f1eb7adbd5711bdd7789561601b1
  md5: e79a094918988bb1807462cd42c83962
  depends:
  - __glibc >=2.17,<3.0.a0
  - lerc >=4.0.0,<5.0a0
  - libdeflate >=1.24,<1.25.0a0
  - libgcc >=13
  - libjpeg-turbo >=3.1.0,<4.0a0
  - liblzma >=5.8.1,<6.0a0
  - libstdcxx >=13
  - libwebp-base >=1.5.0,<2.0a0
  - libzlib >=1.3.1,<2.0a0
  - zstd >=1.5.7,<1.6.0a0
  license: HPND
  purls: []
  size: 429575
  timestamp: 1747067001268
- conda: https://conda.anaconda.org/conda-forge/osx-64/libtiff-4.7.0-h1167cee_5.conda
  sha256: 517a34be9fc697aaf930218f6727a2eff7c38ee57b3b41fd7d1cc0d72aaac562
  md5: fc84af14a09e779f1d37ab1d16d5c4e2
  depends:
  - __osx >=10.13
  - lerc >=4.0.0,<5.0a0
  - libcxx >=18
  - libdeflate >=1.24,<1.25.0a0
  - libjpeg-turbo >=3.1.0,<4.0a0
  - liblzma >=5.8.1,<6.0a0
  - libwebp-base >=1.5.0,<2.0a0
  - libzlib >=1.3.1,<2.0a0
  - zstd >=1.5.7,<1.6.0a0
  license: HPND
  purls: []
  size: 400062
  timestamp: 1747067122967
- conda: https://conda.anaconda.org/conda-forge/osx-arm64/libtiff-4.7.0-h2f21f7c_5.conda
  sha256: cc5ee1cffb8a8afb25a4bfd08fce97c5447f97aa7064a055cb4a617df45bc848
  md5: 4eb183bbf7f734f69875702fdbe17ea0
  depends:
  - __osx >=11.0
  - lerc >=4.0.0,<5.0a0
  - libcxx >=18
  - libdeflate >=1.24,<1.25.0a0
  - libjpeg-turbo >=3.1.0,<4.0a0
  - liblzma >=5.8.1,<6.0a0
  - libwebp-base >=1.5.0,<2.0a0
  - libzlib >=1.3.1,<2.0a0
  - zstd >=1.5.7,<1.6.0a0
  license: HPND
  purls: []
  size: 370943
  timestamp: 1747067160710
- conda: https://conda.anaconda.org/conda-forge/linux-64/libuuid-2.38.1-h0b41bf4_0.conda
  sha256: 787eb542f055a2b3de553614b25f09eefb0a0931b0c87dbcce6efdfd92f04f18
  md5: 40b61aab5c7ba9ff276c41cfffe6b80b
  depends:
  - libgcc-ng >=12
  license: BSD-3-Clause
  license_family: BSD
  purls: []
  size: 33601
  timestamp: 1680112270483
- conda: https://conda.anaconda.org/conda-forge/linux-64/libwebp-base-1.6.0-hd42ef1d_0.conda
  sha256: 3aed21ab28eddffdaf7f804f49be7a7d701e8f0e46c856d801270b470820a37b
  md5: aea31d2e5b1091feca96fcfe945c3cf9
  depends:
  - __glibc >=2.17,<3.0.a0
  - libgcc >=14
  constrains:
  - libwebp 1.6.0
  license: BSD-3-Clause
  license_family: BSD
  purls: []
  size: 429011
  timestamp: 1752159441324
- conda: https://conda.anaconda.org/conda-forge/osx-64/libwebp-base-1.6.0-hb807250_0.conda
  sha256: 00dbfe574b5d9b9b2b519acb07545380a6bc98d1f76a02695be4995d4ec91391
  md5: 7bb6608cf1f83578587297a158a6630b
  depends:
  - __osx >=10.13
  constrains:
  - libwebp 1.6.0
  license: BSD-3-Clause
  license_family: BSD
  purls: []
  size: 365086
  timestamp: 1752159528504
- conda: https://conda.anaconda.org/conda-forge/osx-arm64/libwebp-base-1.6.0-h07db88b_0.conda
  sha256: a4de3f371bb7ada325e1f27a4ef7bcc81b2b6a330e46fac9c2f78ac0755ea3dd
  md5: e5e7d467f80da752be17796b87fe6385
  depends:
  - __osx >=11.0
  constrains:
  - libwebp 1.6.0
  license: BSD-3-Clause
  license_family: BSD
  purls: []
  size: 294974
  timestamp: 1752159906788
- conda: https://conda.anaconda.org/conda-forge/linux-64/libxcb-1.17.0-h8a09558_0.conda
  sha256: 666c0c431b23c6cec6e492840b176dde533d48b7e6fb8883f5071223433776aa
  md5: 92ed62436b625154323d40d5f2f11dd7
  depends:
  - __glibc >=2.17,<3.0.a0
  - libgcc >=13
  - pthread-stubs
  - xorg-libxau >=1.0.11,<2.0a0
  - xorg-libxdmcp
  license: MIT
  license_family: MIT
  purls: []
  size: 395888
  timestamp: 1727278577118
- conda: https://conda.anaconda.org/conda-forge/osx-64/libxcb-1.17.0-hf1f96e2_0.conda
  sha256: 8896cd5deff6f57d102734f3e672bc17120613647288f9122bec69098e839af7
  md5: bbeca862892e2898bdb45792a61c4afc
  depends:
  - __osx >=10.13
  - pthread-stubs
  - xorg-libxau >=1.0.11,<2.0a0
  - xorg-libxdmcp
  license: MIT
  license_family: MIT
  purls: []
  size: 323770
  timestamp: 1727278927545
- conda: https://conda.anaconda.org/conda-forge/osx-arm64/libxcb-1.17.0-hdb1d25a_0.conda
  sha256: bd3816218924b1e43b275863e21a3e13a5db4a6da74cca8e60bc3c213eb62f71
  md5: af523aae2eca6dfa1c8eec693f5b9a79
  depends:
  - __osx >=11.0
  - pthread-stubs
  - xorg-libxau >=1.0.11,<2.0a0
  - xorg-libxdmcp
  license: MIT
  license_family: MIT
  purls: []
  size: 323658
  timestamp: 1727278733917
- conda: https://conda.anaconda.org/conda-forge/linux-64/libxcrypt-4.4.36-hd590300_1.conda
  sha256: 6ae68e0b86423ef188196fff6207ed0c8195dd84273cb5623b85aa08033a410c
  md5: 5aa797f8787fe7a17d1b0821485b5adc
  depends:
  - libgcc-ng >=12
  license: LGPL-2.1-or-later
  purls: []
  size: 100393
  timestamp: 1702724383534
- conda: https://conda.anaconda.org/conda-forge/linux-64/libxkbcommon-1.10.0-h65c71a3_0.conda
  sha256: a8043a46157511b3ceb6573a99952b5c0232313283f2d6a066cec7c8dcaed7d0
  md5: fedf6bfe5d21d21d2b1785ec00a8889a
  depends:
  - __glibc >=2.17,<3.0.a0
  - libgcc >=13
  - libstdcxx >=13
  - libxcb >=1.17.0,<2.0a0
  - libxml2 >=2.13.8,<2.14.0a0
  - xkeyboard-config
  - xorg-libxau >=1.0.12,<2.0a0
  license: MIT/X11 Derivative
  license_family: MIT
  purls: []
  size: 707156
  timestamp: 1747911059945
- conda: https://conda.anaconda.org/conda-forge/linux-64/libxml2-2.13.8-h04c0eec_1.conda
  sha256: 03deb1ec6edfafc5aaeecadfc445ee436fecffcda11fcd97fde9b6632acb583f
  md5: 10bcbd05e1c1c9d652fccb42b776a9fa
  depends:
  - __glibc >=2.17,<3.0.a0
  - icu >=75.1,<76.0a0
  - libgcc >=14
  - libiconv >=1.18,<2.0a0
  - liblzma >=5.8.1,<6.0a0
  - libzlib >=1.3.1,<2.0a0
  license: MIT
  license_family: MIT
  purls: []
  size: 698448
  timestamp: 1754315344761
- conda: https://conda.anaconda.org/conda-forge/osx-64/libxml2-2.13.8-he1bc88e_1.conda
  sha256: 248871154c6f86f0c6d456872457ad4f5799e23c09512a473041da3b9b9ee83c
  md5: 1d31029d8d2685d56a812dec48083483
  depends:
  - __osx >=10.13
  - icu >=75.1,<76.0a0
  - libiconv >=1.18,<2.0a0
  - liblzma >=5.8.1,<6.0a0
  - libzlib >=1.3.1,<2.0a0
  license: MIT
  license_family: MIT
  purls: []
  size: 611430
  timestamp: 1754315569848
- conda: https://conda.anaconda.org/conda-forge/osx-arm64/libxml2-2.13.8-h4a9ca0c_1.conda
  sha256: 365ad1fa0b213e3712d882f187e6de7f601a0e883717f54fe69c344515cdba78
  md5: 05774cda4a601fc21830842648b3fe04
  depends:
  - __osx >=11.0
  - icu >=75.1,<76.0a0
  - libiconv >=1.18,<2.0a0
  - liblzma >=5.8.1,<6.0a0
  - libzlib >=1.3.1,<2.0a0
  license: MIT
  license_family: MIT
  purls: []
  size: 582952
  timestamp: 1754315458016
- conda: https://conda.anaconda.org/conda-forge/linux-64/libxslt-1.1.43-h7a3aeb2_0.conda
  sha256: 35ddfc0335a18677dd70995fa99b8f594da3beb05c11289c87b6de5b930b47a3
  md5: 31059dc620fa57d787e3899ed0421e6d
  depends:
  - __glibc >=2.17,<3.0.a0
  - libgcc >=13
  - libxml2 >=2.13.8,<2.14.0a0
  license: MIT
  license_family: MIT
  purls: []
  size: 244399
  timestamp: 1753273455036
- conda: https://conda.anaconda.org/conda-forge/linux-64/libzaber-motion-7.10.0-hc050d84_0.conda
  sha256: d24b224dc6a11b9525fff68c11520f2897dc108f4b41e0ef8e39855b435f8a17
  md5: eb382fa6304216ced52a2b55fe8956ca
  depends:
  - __glibc >=2.17
  - __glibc >=2.17,<3.0.a0
  - libgcc >=14
  license: MIT
  license_family: MIT
  purls: []
  size: 9908332
  timestamp: 1752347038425
- conda: https://conda.anaconda.org/conda-forge/osx-64/libzaber-motion-7.10.0-h1621e73_0.conda
  sha256: 23666745fd50bac4478848eba21da4eb066f47396bf2ef28102ec9b2206b37a3
  md5: a4c05492f3974ee5586d1237dbcd2237
  depends:
  - __osx >=10.14
  constrains:
  - __osx>=10.12
  license: MIT
  license_family: MIT
  purls: []
  size: 5201427
  timestamp: 1752347096018
- conda: https://conda.anaconda.org/conda-forge/osx-arm64/libzaber-motion-7.10.0-hb80d1ce_0.conda
  sha256: 0f66739c25f7b06c1750b8925bb2971e8c94a5ca7eae25a147805cfd914a1bb5
  md5: 75056770a46c34f0aff7143797d644dd
  depends:
  - __osx >=11.0
  license: MIT
  license_family: MIT
  purls: []
  size: 4721902
  timestamp: 1752347134767
- conda: https://conda.anaconda.org/conda-forge/linux-64/libzlib-1.3.1-hb9d3cd8_2.conda
  sha256: d4bfe88d7cb447768e31650f06257995601f89076080e76df55e3112d4e47dc4
  md5: edb0dca6bc32e4f4789199455a1dbeb8
  depends:
  - __glibc >=2.17,<3.0.a0
  - libgcc >=13
  constrains:
  - zlib 1.3.1 *_2
  license: Zlib
  license_family: Other
  purls: []
  size: 60963
  timestamp: 1727963148474
- conda: https://conda.anaconda.org/conda-forge/osx-64/libzlib-1.3.1-hd23fc13_2.conda
  sha256: 8412f96504fc5993a63edf1e211d042a1fd5b1d51dedec755d2058948fcced09
  md5: 003a54a4e32b02f7355b50a837e699da
  depends:
  - __osx >=10.13
  constrains:
  - zlib 1.3.1 *_2
  license: Zlib
  license_family: Other
  purls: []
  size: 57133
  timestamp: 1727963183990
- conda: https://conda.anaconda.org/conda-forge/osx-arm64/libzlib-1.3.1-h8359307_2.conda
  sha256: ce34669eadaba351cd54910743e6a2261b67009624dbc7daeeafdef93616711b
  md5: 369964e85dc26bfe78f41399b366c435
  depends:
  - __osx >=11.0
  constrains:
  - zlib 1.3.1 *_2
  license: Zlib
  license_family: Other
  purls: []
  size: 46438
  timestamp: 1727963202283
- conda: https://conda.anaconda.org/conda-forge/linux-64/libzopfli-1.0.3-h9c3ff4c_0.tar.bz2
  sha256: ff94f30b2e86cbad6296cf3e5804d442d9e881f7ba8080d92170981662528c6e
  md5: c66fe2d123249af7651ebde8984c51c2
  depends:
  - libgcc-ng >=9.3.0
  - libstdcxx-ng >=9.3.0
  license: Apache-2.0
  license_family: Apache
  purls: []
  size: 168074
  timestamp: 1607309189989
- conda: https://conda.anaconda.org/conda-forge/osx-64/libzopfli-1.0.3-h046ec9c_0.tar.bz2
  sha256: 3f35f8adf997467699a01819aeabba153ef554e796618c446a9626c2173aee90
  md5: 55f3f5c9bccca18d33cb3a4bcfe002d7
  depends:
  - libcxx >=11.0.0
  license: Apache-2.0
  license_family: Apache
  purls: []
  size: 162262
  timestamp: 1607309210977
- conda: https://conda.anaconda.org/conda-forge/osx-arm64/libzopfli-1.0.3-h9f76cd9_0.tar.bz2
  sha256: e3003b8efe551902dc60b21c81d7164b291b26b7862704421368d26ba5c10fa0
  md5: a0758d74f57741aa0d9ede13fd592e56
  depends:
  - libcxx >=11.0.0
  license: Apache-2.0
  license_family: Apache
  purls: []
  size: 147901
  timestamp: 1607309166373
- conda: https://conda.anaconda.org/conda-forge/osx-64/llvm-openmp-20.1.8-hf4e0ed4_1.conda
  sha256: 881975b8e13fb65d5e3d1cd7dd574581082af10c675c27c342e317c03ddfeaac
  md5: 55ae491cc02d64a55b75ffae04d7369b
  depends:
  - __osx >=10.13
  constrains:
  - intel-openmp <0.0a0
  - openmp 20.1.8|20.1.8.*
  license: Apache-2.0 WITH LLVM-exception
  license_family: APACHE
  purls: []
  size: 307933
  timestamp: 1753978812327
- conda: https://conda.anaconda.org/conda-forge/osx-arm64/llvm-openmp-20.1.8-hbb9b287_1.conda
  sha256: e56f46b253dd1a99cc01dde038daba7789fc6ed35b2a93e3fc44b8578a82b3ec
  md5: a10bdc3e5d9e4c1ce554c83855dff6c4
  depends:
  - __osx >=11.0
  constrains:
  - openmp 20.1.8|20.1.8.*
  - intel-openmp <0.0a0
  license: Apache-2.0 WITH LLVM-exception
  license_family: APACHE
  purls: []
  size: 283300
  timestamp: 1753978829840
- conda: https://conda.anaconda.org/conda-forge/osx-64/llvm-tools-19.1.7-h3fe3016_1.conda
  sha256: 473bc7c6edba8a19e17774545e5b582a7097fcadf0ed8ae16c5b39df955e248a
  md5: 9275202e21af00428e7cc23d28b2d2ca
  depends:
  - __osx >=10.13
  - libllvm19 19.1.7 hc29ff6c_1
  - llvm-tools-19 19.1.7 he90a8e3_1
  constrains:
  - llvmdev     19.1.7
  - clang       19.1.7
  - clang-tools 19.1.7
  - llvm        19.1.7
  license: Apache-2.0 WITH LLVM-exception
  license_family: Apache
  purls: []
  size: 87412
  timestamp: 1737782713306
- conda: https://conda.anaconda.org/conda-forge/osx-arm64/llvm-tools-19.1.7-hd2aecb6_1.conda
  sha256: 0537eb46cd766bdae85cbdfc4dfb3a4d70a85c6c088a33722104bbed78256eca
  md5: b79a1a40211c67a3ae5dbd0cb36604d2
  depends:
  - __osx >=11.0
  - libllvm19 19.1.7 hc4b4ae8_1
  - llvm-tools-19 19.1.7 h87a4c7e_1
  constrains:
  - clang-tools 19.1.7
  - clang       19.1.7
  - llvm        19.1.7
  - llvmdev     19.1.7
  license: Apache-2.0 WITH LLVM-exception
  license_family: Apache
  purls: []
  size: 87945
  timestamp: 1737781780073
- conda: https://conda.anaconda.org/conda-forge/osx-64/llvm-tools-19-19.1.7-he90a8e3_1.conda
  sha256: f61ff471024bdf1964c06b30dd46d44f6bc2d1af3c1d924a3448cd2e0ce611c6
  md5: eb6f2bb07f6409f943ee12fabd23bea7
  depends:
  - __osx >=10.13
  - libcxx >=18
  - libllvm19 19.1.7 hc29ff6c_1
  - libzlib >=1.3.1,<2.0a0
  - zstd >=1.5.6,<1.6.0a0
  license: Apache-2.0 WITH LLVM-exception
  license_family: Apache
  purls: []
  size: 17631684
  timestamp: 1737782657331
- conda: https://conda.anaconda.org/conda-forge/osx-arm64/llvm-tools-19-19.1.7-h87a4c7e_1.conda
  sha256: 74588508746622baae1bb9c6a69ef571af68dfc7af2bd09546aff26ab3d31764
  md5: ebaf5f56104cdb0481fda2a6069f85bf
  depends:
  - __osx >=11.0
  - libcxx >=18
  - libllvm19 19.1.7 hc4b4ae8_1
  - libzlib >=1.3.1,<2.0a0
  - zstd >=1.5.6,<1.6.0a0
  license: Apache-2.0 WITH LLVM-exception
  license_family: Apache
  purls: []
  size: 16079459
  timestamp: 1737781718971
- conda: https://conda.anaconda.org/conda-forge/noarch/loguru-0.7.3-pyh707e725_0.conda
  sha256: e4a07f357a4cf195a2345dabd98deab80f4d53574abe712a9cc7f22d3f2cc2c3
  md5: 49647ac1de4d1e4b49124aedf3934e02
  depends:
  - __unix
  - python >=3.9
  license: MIT
  license_family: MIT
  purls:
  - pkg:pypi/loguru?source=hash-mapping
  size: 59696
  timestamp: 1746634858826
- conda: https://conda.anaconda.org/conda-forge/linux-64/lz4-c-1.10.0-h5888daf_1.conda
  sha256: 47326f811392a5fd3055f0f773036c392d26fdb32e4d8e7a8197eed951489346
  md5: 9de5350a85c4a20c685259b889aa6393
  depends:
  - __glibc >=2.17,<3.0.a0
  - libgcc >=13
  - libstdcxx >=13
  license: BSD-2-Clause
  license_family: BSD
  purls: []
  size: 167055
  timestamp: 1733741040117
- conda: https://conda.anaconda.org/conda-forge/osx-64/lz4-c-1.10.0-h240833e_1.conda
  sha256: 8da3c9d4b596e481750440c0250a7e18521e7f69a47e1c8415d568c847c08a1c
  md5: d6b9bd7e356abd7e3a633d59b753495a
  depends:
  - __osx >=10.13
  - libcxx >=18
  license: BSD-2-Clause
  license_family: BSD
  purls: []
  size: 159500
  timestamp: 1733741074747
- conda: https://conda.anaconda.org/conda-forge/osx-arm64/lz4-c-1.10.0-h286801f_1.conda
  sha256: 94d3e2a485dab8bdfdd4837880bde3dd0d701e2b97d6134b8806b7c8e69c8652
  md5: 01511afc6cc1909c5303cf31be17b44f
  depends:
  - __osx >=11.0
  - libcxx >=18
  license: BSD-2-Clause
  license_family: BSD
  purls: []
  size: 148824
  timestamp: 1733741047892
- conda: https://conda.anaconda.org/conda-forge/linux-64/make-4.4.1-hb9d3cd8_2.conda
  sha256: d652c7bd4d3b6f82b0f6d063b0d8df6f54cc47531092d7ff008e780f3261bdda
  md5: 33405d2a66b1411db9f7242c8b97c9e7
  depends:
  - __glibc >=2.17,<3.0.a0
  - libgcc >=13
  license: GPL-3.0-or-later
  license_family: GPL
  purls: []
  size: 513088
  timestamp: 1727801714848
- conda: https://conda.anaconda.org/conda-forge/osx-64/make-4.4.1-h00291cd_2.conda
  sha256: 5a5ab3ee828309185e0a76ca80f5da85f31d8480d923abb508ca00fe194d1b5a
  md5: 59b4ad97bbb36ef5315500d5bde4bcfc
  depends:
  - __osx >=10.13
  license: GPL-3.0-or-later
  license_family: GPL
  purls: []
  size: 278910
  timestamp: 1727801765025
- conda: https://conda.anaconda.org/conda-forge/osx-arm64/make-4.4.1-hc9fafa5_2.conda
  sha256: 90ca65e788406d9029ae23ad4bd944a8b5353ad5f59bd6ce326f980cde46f37e
  md5: 9f44ef1fea0a25d6a3491c58f3af8460
  depends:
  - __osx >=11.0
  license: GPL-3.0-or-later
  license_family: GPL
  purls: []
  size: 274048
  timestamp: 1727801725384
- conda: https://conda.anaconda.org/conda-forge/linux-64/markupsafe-3.0.2-py313h8060acc_1.conda
  sha256: d812caf52efcea7c9fd0eafb21d45dadfd0516812f667b928bee50e87634fae5
  md5: 21b62c55924f01b6eef6827167b46acb
  depends:
  - __glibc >=2.17,<3.0.a0
  - libgcc >=13
  - python >=3.13,<3.14.0a0
  - python_abi 3.13.* *_cp313
  constrains:
  - jinja2 >=3.0.0
  license: BSD-3-Clause
  license_family: BSD
  purls:
  - pkg:pypi/markupsafe?source=hash-mapping
  size: 24856
  timestamp: 1733219782830
- conda: https://conda.anaconda.org/conda-forge/osx-64/markupsafe-3.0.2-py313h717bdf5_1.conda
  sha256: 297242943522a907c270bc2f191d16142707d970541b9a093640801b767d7aa7
  md5: a6fbde71416d6eb9898fcabf505a85c5
  depends:
  - __osx >=10.13
  - python >=3.13,<3.14.0a0
  - python_abi 3.13.* *_cp313
  constrains:
  - jinja2 >=3.0.0
  license: BSD-3-Clause
  license_family: BSD
  purls:
  - pkg:pypi/markupsafe?source=hash-mapping
  size: 24363
  timestamp: 1733219815199
- conda: https://conda.anaconda.org/conda-forge/osx-arm64/markupsafe-3.0.2-py313ha9b7d5b_1.conda
  sha256: 81759af8a9872c8926af3aa59dc4986eee90a0956d1ec820b42ac4f949a71211
  md5: 3acf05d8e42ff0d99820d2d889776fff
  depends:
  - __osx >=11.0
  - python >=3.13,<3.14.0a0
  - python >=3.13,<3.14.0a0 *_cp313
  - python_abi 3.13.* *_cp313
  constrains:
  - jinja2 >=3.0.0
  license: BSD-3-Clause
  license_family: BSD
  purls:
  - pkg:pypi/markupsafe?source=hash-mapping
  size: 24757
  timestamp: 1733219916634
- conda: https://conda.anaconda.org/conda-forge/linux-64/matplotlib-3.10.5-py313h78bf25f_0.conda
  sha256: 5350733f9d997c463f63615096a300631273536bd1a584c8b3725d7fd0653270
  md5: 0ca5238dd15d01f6609866bb370732e3
  depends:
  - matplotlib-base >=3.10.5,<3.10.6.0a0
  - pyside6 >=6.7.2
  - python >=3.13,<3.14.0a0
  - python_abi 3.13.* *_cp313
  - tornado >=5
  license: PSF-2.0
  license_family: PSF
  purls: []
  size: 17481
  timestamp: 1754006169862
- conda: https://conda.anaconda.org/conda-forge/osx-64/matplotlib-3.10.5-py313habf4b1d_0.conda
  sha256: 97a192c68bfe28f52baeeff308c65508bc61e7da96a629bcc2784d7e1ce4cf4d
  md5: 6df2664dfaa92465cb9df318e8cca597
  depends:
  - matplotlib-base >=3.10.5,<3.10.6.0a0
  - python >=3.13,<3.14.0a0
  - python_abi 3.13.* *_cp313
  - tornado >=5
  license: PSF-2.0
  license_family: PSF
  purls: []
  size: 17329
  timestamp: 1754005858508
- conda: https://conda.anaconda.org/conda-forge/osx-arm64/matplotlib-3.10.5-py313h39782a4_0.conda
  sha256: 07019c7487445103c5384f598ab2362218a8d7424d0c65c7303e71805c22ddc7
  md5: 8105c5b86c6fa83fd48d527bcc488742
  depends:
  - matplotlib-base >=3.10.5,<3.10.6.0a0
  - python >=3.13,<3.14.0a0
  - python_abi 3.13.* *_cp313
  - tornado >=5
  license: PSF-2.0
  license_family: PSF
  purls: []
  size: 17423
  timestamp: 1754005924827
- conda: https://conda.anaconda.org/conda-forge/linux-64/matplotlib-base-3.10.5-py313h683a580_0.conda
  sha256: 48c12e4682fdb92e2dfa4c4f885e252d0b14168dd4a672a6da376fea551b2e69
  md5: 9edc5badd11b451eb00eb8c492545fe2
  depends:
  - __glibc >=2.17,<3.0.a0
  - contourpy >=1.0.1
  - cycler >=0.10
  - fonttools >=4.22.0
  - freetype
  - kiwisolver >=1.3.1
  - libfreetype >=2.13.3
  - libfreetype6 >=2.13.3
  - libgcc >=14
  - libstdcxx >=14
  - numpy >=1.23
  - numpy >=1.23,<3
  - packaging >=20.0
  - pillow >=8
  - pyparsing >=2.3.1
  - python >=3.13,<3.14.0a0
  - python-dateutil >=2.7
  - python_abi 3.13.* *_cp313
  - qhull >=2020.2,<2020.3.0a0
  - tk >=8.6.13,<8.7.0a0
  license: PSF-2.0
  license_family: PSF
  purls:
  - pkg:pypi/matplotlib?source=hash-mapping
  size: 8341150
  timestamp: 1754006124310
- conda: https://conda.anaconda.org/conda-forge/osx-64/matplotlib-base-3.10.5-py313h5771d13_0.conda
  sha256: 37b206a2d000e555f0cf52589e79805f16cc4862eb3ca65fac2b15db582db03b
  md5: c5210f966876b237ba35340b3b89d695
  depends:
  - __osx >=10.13
  - contourpy >=1.0.1
  - cycler >=0.10
  - fonttools >=4.22.0
  - freetype
  - kiwisolver >=1.3.1
  - libcxx >=19
  - libfreetype >=2.13.3
  - libfreetype6 >=2.13.3
  - numpy >=1.23
  - numpy >=1.23,<3
  - packaging >=20.0
  - pillow >=8
  - pyparsing >=2.3.1
  - python >=3.13,<3.14.0a0
  - python-dateutil >=2.7
  - python_abi 3.13.* *_cp313
  - qhull >=2020.2,<2020.3.0a0
  license: PSF-2.0
  license_family: PSF
  purls:
  - pkg:pypi/matplotlib?source=hash-mapping
  size: 8249844
  timestamp: 1754005832823
- conda: https://conda.anaconda.org/conda-forge/osx-arm64/matplotlib-base-3.10.5-py313h919948c_0.conda
  sha256: 3942fd6b63ad0ea8a9109dd745e64091ba10bc3fa0504425c6e25633d8fcec9c
  md5: 4029ee1e6d3448aac06fe33d6ceda272
  depends:
  - __osx >=11.0
  - contourpy >=1.0.1
  - cycler >=0.10
  - fonttools >=4.22.0
  - freetype
  - kiwisolver >=1.3.1
  - libcxx >=19
  - libfreetype >=2.13.3
  - libfreetype6 >=2.13.3
  - numpy >=1.23
  - numpy >=1.23,<3
  - packaging >=20.0
  - pillow >=8
  - pyparsing >=2.3.1
  - python >=3.13,<3.14.0a0
  - python >=3.13,<3.14.0a0 *_cp313
  - python-dateutil >=2.7
  - python_abi 3.13.* *_cp313
  - qhull >=2020.2,<2020.3.0a0
  license: PSF-2.0
  license_family: PSF
  purls:
  - pkg:pypi/matplotlib?source=compressed-mapping
  size: 8137095
  timestamp: 1754005898026
- conda: https://conda.anaconda.org/conda-forge/noarch/matplotlib-inline-0.1.7-pyhd8ed1ab_1.conda
  sha256: 69b7dc7131703d3d60da9b0faa6dd8acbf6f6c396224cf6aef3e855b8c0c41c6
  md5: af6ab708897df59bd6e7283ceab1b56b
  depends:
  - python >=3.9
  - traitlets
  license: BSD-3-Clause
  license_family: BSD
  purls:
  - pkg:pypi/matplotlib-inline?source=hash-mapping
  size: 14467
  timestamp: 1733417051523
- conda: https://conda.anaconda.org/conda-forge/noarch/mistune-3.1.3-pyh29332c3_0.conda
  sha256: a67484d7dd11e815a81786580f18b6e4aa2392f292f29183631a6eccc8dc37b3
  md5: 7ec6576e328bc128f4982cd646eeba85
  depends:
  - python >=3.9
  - typing_extensions
  - python
  license: BSD-3-Clause
  license_family: BSD
  purls:
  - pkg:pypi/mistune?source=hash-mapping
  size: 72749
  timestamp: 1742402716323
- conda: https://conda.anaconda.org/conda-forge/noarch/munkres-1.1.4-pyhd8ed1ab_1.conda
  sha256: d09c47c2cf456de5c09fa66d2c3c5035aa1fa228a1983a433c47b876aa16ce90
  md5: 37293a85a0f4f77bbd9cf7aaefc62609
  depends:
  - python >=3.9
  license: Apache-2.0
  license_family: Apache
  purls:
  - pkg:pypi/munkres?source=hash-mapping
  size: 15851
  timestamp: 1749895533014
- conda: https://conda.anaconda.org/conda-forge/noarch/narwhals-2.1.1-pyhe01879c_0.conda
  sha256: 915fac9e2bf13b003e05da86d86de987a8c2c127f6efe32e7d6472a53df60f4b
  md5: 0cc8c92d676f65dbda9fb6cb16a07a50
  depends:
  - python >=3.9
  - python
  license: MIT
  license_family: MIT
  purls:
  - pkg:pypi/narwhals?source=hash-mapping
  size: 241994
  timestamp: 1755035827165
- conda: https://conda.anaconda.org/conda-forge/noarch/nbclient-0.10.2-pyhd8ed1ab_0.conda
  sha256: a20cff739d66c2f89f413e4ba4c6f6b59c50d5c30b5f0d840c13e8c9c2df9135
  md5: 6bb0d77277061742744176ab555b723c
  depends:
  - jupyter_client >=6.1.12
  - jupyter_core >=4.12,!=5.0.*
  - nbformat >=5.1
  - python >=3.8
  - traitlets >=5.4
  license: BSD-3-Clause
  license_family: BSD
  purls:
  - pkg:pypi/nbclient?source=hash-mapping
  size: 28045
  timestamp: 1734628936013
- conda: https://conda.anaconda.org/conda-forge/noarch/nbconvert-core-7.16.6-pyh29332c3_0.conda
  sha256: dcccb07c5a1acb7dc8be94330e62d54754c0e9c9cb2bb6865c8e3cfe44cf5a58
  md5: d24beda1d30748afcc87c429454ece1b
  depends:
  - beautifulsoup4
  - bleach-with-css !=5.0.0
  - defusedxml
  - importlib-metadata >=3.6
  - jinja2 >=3.0
  - jupyter_core >=4.7
  - jupyterlab_pygments
  - markupsafe >=2.0
  - mistune >=2.0.3,<4
  - nbclient >=0.5.0
  - nbformat >=5.7
  - packaging
  - pandocfilters >=1.4.1
  - pygments >=2.4.1
  - python >=3.9
  - traitlets >=5.1
  - python
  constrains:
  - pandoc >=2.9.2,<4.0.0
  - nbconvert ==7.16.6 *_0
  license: BSD-3-Clause
  license_family: BSD
  purls:
  - pkg:pypi/nbconvert?source=hash-mapping
  size: 200601
  timestamp: 1738067871724
- conda: https://conda.anaconda.org/conda-forge/noarch/nbformat-5.10.4-pyhd8ed1ab_1.conda
  sha256: 7a5bd30a2e7ddd7b85031a5e2e14f290898098dc85bea5b3a5bf147c25122838
  md5: bbe1963f1e47f594070ffe87cdf612ea
  depends:
  - jsonschema >=2.6
  - jupyter_core >=4.12,!=5.0.*
  - python >=3.9
  - python-fastjsonschema >=2.15
  - traitlets >=5.1
  license: BSD-3-Clause
  license_family: BSD
  purls:
  - pkg:pypi/nbformat?source=hash-mapping
  size: 100945
  timestamp: 1733402844974
- conda: https://conda.anaconda.org/conda-forge/linux-64/ncurses-6.5-h2d0b736_3.conda
  sha256: 3fde293232fa3fca98635e1167de6b7c7fda83caf24b9d6c91ec9eefb4f4d586
  md5: 47e340acb35de30501a76c7c799c41d7
  depends:
  - __glibc >=2.17,<3.0.a0
  - libgcc >=13
  license: X11 AND BSD-3-Clause
  purls: []
  size: 891641
  timestamp: 1738195959188
- conda: https://conda.anaconda.org/conda-forge/osx-64/ncurses-6.5-h0622a9a_3.conda
  sha256: ea4a5d27ded18443749aefa49dc79f6356da8506d508b5296f60b8d51e0c4bd9
  md5: ced34dd9929f491ca6dab6a2927aff25
  depends:
  - __osx >=10.13
  license: X11 AND BSD-3-Clause
  purls: []
  size: 822259
  timestamp: 1738196181298
- conda: https://conda.anaconda.org/conda-forge/osx-arm64/ncurses-6.5-h5e97a16_3.conda
  sha256: 2827ada40e8d9ca69a153a45f7fd14f32b2ead7045d3bbb5d10964898fe65733
  md5: 068d497125e4bf8a66bf707254fff5ae
  depends:
  - __osx >=11.0
  license: X11 AND BSD-3-Clause
  purls: []
  size: 797030
  timestamp: 1738196177597
- conda: https://conda.anaconda.org/conda-forge/noarch/nest-asyncio-1.6.0-pyhd8ed1ab_1.conda
  sha256: bb7b21d7fd0445ddc0631f64e66d91a179de4ba920b8381f29b9d006a42788c0
  md5: 598fd7d4d0de2455fb74f56063969a97
  depends:
  - python >=3.9
  license: BSD-2-Clause
  license_family: BSD
  purls:
  - pkg:pypi/nest-asyncio?source=hash-mapping
  size: 11543
  timestamp: 1733325673691
- conda: https://conda.anaconda.org/conda-forge/noarch/networkx-3.5-pyhe01879c_0.conda
  sha256: 02019191a2597865940394ff42418b37bc585a03a1c643d7cea9981774de2128
  md5: 16bff3d37a4f99e3aa089c36c2b8d650
  depends:
  - python >=3.11
  - python
  constrains:
  - numpy >=1.25
  - scipy >=1.11.2
  - matplotlib >=3.8
  - pandas >=2.0
  license: BSD-3-Clause
  license_family: BSD
  purls:
  - pkg:pypi/networkx?source=hash-mapping
  size: 1564462
  timestamp: 1749078300258
- conda: https://conda.anaconda.org/conda-forge/noarch/notebook-shim-0.2.4-pyhd8ed1ab_1.conda
  sha256: 7b920e46b9f7a2d2aa6434222e5c8d739021dbc5cc75f32d124a8191d86f9056
  md5: e7f89ea5f7ea9401642758ff50a2d9c1
  depends:
  - jupyter_server >=1.8,<3
  - python >=3.9
  license: BSD-3-Clause
  license_family: BSD
  purls:
  - pkg:pypi/notebook-shim?source=hash-mapping
  size: 16817
  timestamp: 1733408419340
- conda: https://conda.anaconda.org/conda-forge/linux-64/numpy-2.3.2-py313hf6604e3_0.conda
  sha256: 4bb3beafb59f0e29e2e63028109e2cbbf9d10680be76192da2cea342d8892152
  md5: 34da5460bdcd8a5d360ef46cae9f626d
  depends:
  - python
  - libgcc >=14
  - libstdcxx >=14
  - libgcc >=14
  - __glibc >=2.17,<3.0.a0
  - libblas >=3.9.0,<4.0a0
  - libcblas >=3.9.0,<4.0a0
  - liblapack >=3.9.0,<4.0a0
  - python_abi 3.13.* *_cp313
  constrains:
  - numpy-base <0a0
  license: BSD-3-Clause
  license_family: BSD
  purls:
  - pkg:pypi/numpy?source=compressed-mapping
  size: 8889862
  timestamp: 1753401532585
- conda: https://conda.anaconda.org/conda-forge/osx-64/numpy-2.3.2-py313hdb1a8e5_0.conda
  sha256: 181ca508c5f2c8aab4047cc8a6ecdf596e0897c7b137bcd36ad784fa8f184d35
  md5: 6cdf47cd7a9cb038ee6f7997ab4bb59b
  depends:
  - python
  - __osx >=10.13
  - libcxx >=19
  - liblapack >=3.9.0,<4.0a0
  - python_abi 3.13.* *_cp313
  - libblas >=3.9.0,<4.0a0
  - libcblas >=3.9.0,<4.0a0
  constrains:
  - numpy-base <0a0
  license: BSD-3-Clause
  license_family: BSD
  purls:
  - pkg:pypi/numpy?source=compressed-mapping
  size: 8031795
  timestamp: 1753401536338
- conda: https://conda.anaconda.org/conda-forge/osx-arm64/numpy-2.3.2-py313h674b998_0.conda
  sha256: d5141dbc26706ba882780233d773229f0c81a40947ab30c6084c7b8b70022823
  md5: 4ed71a747fb592d7d271c20be89f1966
  depends:
  - python
  - __osx >=11.0
  - python 3.13.* *_cp313
  - libcxx >=19
  - python_abi 3.13.* *_cp313
  - libcblas >=3.9.0,<4.0a0
  - liblapack >=3.9.0,<4.0a0
  - libblas >=3.9.0,<4.0a0
  constrains:
  - numpy-base <0a0
  license: BSD-3-Clause
  license_family: BSD
  purls:
  - pkg:pypi/numpy?source=compressed-mapping
  size: 6747854
  timestamp: 1753401542639
- conda: https://conda.anaconda.org/conda-forge/linux-64/openjpeg-2.5.3-h55fea9a_1.conda
  sha256: 0b7396dacf988f0b859798711b26b6bc9c6161dca21bacfd778473da58730afa
  md5: 01243c4aaf71bde0297966125aea4706
  depends:
  - __glibc >=2.17,<3.0.a0
  - libgcc >=14
  - libpng >=1.6.50,<1.7.0a0
  - libstdcxx >=14
  - libtiff >=4.7.0,<4.8.0a0
  - libzlib >=1.3.1,<2.0a0
  license: BSD-2-Clause
  license_family: BSD
  purls: []
  size: 357828
  timestamp: 1754297886899
- conda: https://conda.anaconda.org/conda-forge/osx-64/openjpeg-2.5.3-h036ada5_1.conda
  sha256: fea2a79edb123fda31d73857e96b6cd24404a31d41693d8ef41235caed74b28e
  md5: 38f264b121a043cf379980c959fb2d75
  depends:
  - __osx >=10.13
  - libcxx >=19
  - libpng >=1.6.50,<1.7.0a0
  - libtiff >=4.7.0,<4.8.0a0
  - libzlib >=1.3.1,<2.0a0
  license: BSD-2-Clause
  license_family: BSD
  purls: []
  size: 336370
  timestamp: 1754297904811
- conda: https://conda.anaconda.org/conda-forge/osx-arm64/openjpeg-2.5.3-h889cd5d_1.conda
  sha256: 6013916893fcd9bc97c479279cfe4616de7735ec566bad0ee41bc729e14d31b2
  md5: ab581998c77c512d455a13befcddaac3
  depends:
  - __osx >=11.0
  - libcxx >=19
  - libpng >=1.6.50,<1.7.0a0
  - libtiff >=4.7.0,<4.8.0a0
  - libzlib >=1.3.1,<2.0a0
  license: BSD-2-Clause
  license_family: BSD
  purls: []
  size: 320198
  timestamp: 1754297986425
- conda: https://conda.anaconda.org/conda-forge/linux-64/openldap-2.6.10-he970967_0.conda
  sha256: cb0b07db15e303e6f0a19646807715d28f1264c6350309a559702f4f34f37892
  md5: 2e5bf4f1da39c0b32778561c3c4e5878
  depends:
  - __glibc >=2.17,<3.0.a0
  - cyrus-sasl >=2.1.27,<3.0a0
  - krb5 >=1.21.3,<1.22.0a0
  - libgcc >=13
  - libstdcxx >=13
  - openssl >=3.5.0,<4.0a0
  license: OLDAP-2.8
  license_family: BSD
  purls: []
  size: 780253
  timestamp: 1748010165522
- conda: https://conda.anaconda.org/conda-forge/linux-64/openssl-3.5.2-h26f9b46_0.conda
  sha256: c9f54d4e8212f313be7b02eb962d0cb13a8dae015683a403d3accd4add3e520e
  md5: ffffb341206dd0dab0c36053c048d621
  depends:
  - __glibc >=2.17,<3.0.a0
  - ca-certificates
  - libgcc >=14
  license: Apache-2.0
  license_family: Apache
  purls: []
  size: 3128847
  timestamp: 1754465526100
- conda: https://conda.anaconda.org/conda-forge/osx-64/openssl-3.5.2-h6e31bce_0.conda
  sha256: 8be57a11019666aa481122c54e29afd604405b481330f37f918e9fbcd145ef89
  md5: 22f5d63e672b7ba467969e9f8b740ecd
  depends:
  - __osx >=10.13
  - ca-certificates
  license: Apache-2.0
  license_family: Apache
  purls: []
  size: 2743708
  timestamp: 1754466962243
- conda: https://conda.anaconda.org/conda-forge/osx-arm64/openssl-3.5.2-he92f556_0.conda
  sha256: f6d1c87dbcf7b39fad24347570166dade1c533ae2d53c60a70fa4dc874ef0056
  md5: bcb0d87dfbc199d0a461d2c7ca30b3d8
  depends:
  - __osx >=11.0
  - ca-certificates
  license: Apache-2.0
  license_family: Apache
  purls: []
  size: 3074848
  timestamp: 1754465710470
- conda: https://conda.anaconda.org/conda-forge/noarch/overrides-7.7.0-pyhd8ed1ab_1.conda
  sha256: 1840bd90d25d4930d60f57b4f38d4e0ae3f5b8db2819638709c36098c6ba770c
  md5: e51f1e4089cad105b6cac64bd8166587
  depends:
  - python >=3.9
  - typing_utils
  license: Apache-2.0
  license_family: APACHE
  purls:
  - pkg:pypi/overrides?source=hash-mapping
  size: 30139
  timestamp: 1734587755455
- conda: https://conda.anaconda.org/conda-forge/noarch/packaging-25.0-pyh29332c3_1.conda
  sha256: 289861ed0c13a15d7bbb408796af4de72c2fe67e2bcb0de98f4c3fce259d7991
  md5: 58335b26c38bf4a20f399384c33cbcf9
  depends:
  - python >=3.8
  - python
  license: Apache-2.0
  license_family: APACHE
  purls:
  - pkg:pypi/packaging?source=hash-mapping
  size: 62477
  timestamp: 1745345660407
- conda: https://conda.anaconda.org/conda-forge/linux-64/pandas-2.3.1-py313h08cd8bf_0.conda
  sha256: e7331b169835d8f22d7fc7dfa16c075de8a2e95245b89623097017a9cb87d623
  md5: 0b23bc9b44d838b88f3ec8ab780113f1
  depends:
  - __glibc >=2.17,<3.0.a0
  - libgcc >=14
  - libstdcxx >=14
  - numpy >=1.22.4
  - numpy >=1.23,<3
  - python >=3.13,<3.14.0a0
  - python-dateutil >=2.8.2
  - python-tzdata >=2022.7
  - python_abi 3.13.* *_cp313
  - pytz >=2020.1
  constrains:
  - psycopg2 >=2.9.6
  - tzdata >=2022.7
  - blosc >=1.21.3
  - numexpr >=2.8.4
  - s3fs >=2022.11.0
  - zstandard >=0.19.0
  - pyxlsb >=1.0.10
  - qtpy >=2.3.0
  - xlrd >=2.0.1
  - numba >=0.56.4
  - matplotlib >=3.6.3
  - fastparquet >=2022.12.0
  - python-calamine >=0.1.7
  - bottleneck >=1.3.6
  - html5lib >=1.1
  - odfpy >=1.4.1
  - pytables >=3.8.0
  - fsspec >=2022.11.0
  - pyreadstat >=1.2.0
  - lxml >=4.9.2
  - sqlalchemy >=2.0.0
  - openpyxl >=3.1.0
  - beautifulsoup4 >=4.11.2
  - tabulate >=0.9.0
  - xlsxwriter >=3.0.5
  - xarray >=2022.12.0
  - gcsfs >=2022.11.0
  - scipy >=1.10.0
  - pandas-gbq >=0.19.0
  - pyarrow >=10.0.1
  - pyqt5 >=5.15.9
  license: BSD-3-Clause
  license_family: BSD
  purls:
  - pkg:pypi/pandas?source=hash-mapping
  size: 15120709
  timestamp: 1752082214786
- conda: https://conda.anaconda.org/conda-forge/osx-64/pandas-2.3.1-py313h366a99e_0.conda
  sha256: c4571cf77d528dcef2c3b2f75c987e6139d1fd2c1e948779afacb26b28d989bf
  md5: 3f95c70574b670f1f8e4f28d66aca339
  depends:
  - __osx >=10.13
  - libcxx >=19
  - numpy >=1.22.4
  - numpy >=1.23,<3
  - python >=3.13,<3.14.0a0
  - python-dateutil >=2.8.2
  - python-tzdata >=2022.7
  - python_abi 3.13.* *_cp313
  - pytz >=2020.1
  constrains:
  - lxml >=4.9.2
  - html5lib >=1.1
  - blosc >=1.21.3
  - sqlalchemy >=2.0.0
  - odfpy >=1.4.1
  - fastparquet >=2022.12.0
  - numba >=0.56.4
  - s3fs >=2022.11.0
  - tzdata >=2022.7
  - openpyxl >=3.1.0
  - fsspec >=2022.11.0
  - gcsfs >=2022.11.0
  - matplotlib >=3.6.3
  - pyxlsb >=1.0.10
  - beautifulsoup4 >=4.11.2
  - xlsxwriter >=3.0.5
  - qtpy >=2.3.0
  - pyarrow >=10.0.1
  - python-calamine >=0.1.7
  - pytables >=3.8.0
  - scipy >=1.10.0
  - xlrd >=2.0.1
  - pyqt5 >=5.15.9
  - bottleneck >=1.3.6
  - numexpr >=2.8.4
  - pyreadstat >=1.2.0
  - xarray >=2022.12.0
  - zstandard >=0.19.0
  - tabulate >=0.9.0
  - pandas-gbq >=0.19.0
  - psycopg2 >=2.9.6
  license: BSD-3-Clause
  license_family: BSD
  purls:
  - pkg:pypi/pandas?source=hash-mapping
  size: 14260153
  timestamp: 1752082247312
- conda: https://conda.anaconda.org/conda-forge/osx-arm64/pandas-2.3.1-py313hd1f53c0_0.conda
  sha256: e580627963dbc525dc78aeeea2877ff095042898edde3902db8528cc333fc99c
  md5: 9e56f740327ee1950d448ec59d8492db
  depends:
  - __osx >=11.0
  - libcxx >=19
  - numpy >=1.22.4
  - numpy >=1.23,<3
  - python >=3.13,<3.14.0a0
  - python >=3.13,<3.14.0a0 *_cp313
  - python-dateutil >=2.8.2
  - python-tzdata >=2022.7
  - python_abi 3.13.* *_cp313
  - pytz >=2020.1
  constrains:
  - fsspec >=2022.11.0
  - odfpy >=1.4.1
  - tzdata >=2022.7
  - xlsxwriter >=3.0.5
  - numba >=0.56.4
  - numexpr >=2.8.4
  - gcsfs >=2022.11.0
  - bottleneck >=1.3.6
  - blosc >=1.21.3
  - s3fs >=2022.11.0
  - pyxlsb >=1.0.10
  - scipy >=1.10.0
  - qtpy >=2.3.0
  - fastparquet >=2022.12.0
  - sqlalchemy >=2.0.0
  - zstandard >=0.19.0
  - python-calamine >=0.1.7
  - lxml >=4.9.2
  - xarray >=2022.12.0
  - beautifulsoup4 >=4.11.2
  - xlrd >=2.0.1
  - matplotlib >=3.6.3
  - psycopg2 >=2.9.6
  - pandas-gbq >=0.19.0
  - openpyxl >=3.1.0
  - pyarrow >=10.0.1
  - html5lib >=1.1
  - pyreadstat >=1.2.0
  - pytables >=3.8.0
  - tabulate >=0.9.0
  - pyqt5 >=5.15.9
  license: BSD-3-Clause
  license_family: BSD
  purls:
  - pkg:pypi/pandas?source=hash-mapping
  size: 14015815
  timestamp: 1752082296385
- conda: https://conda.anaconda.org/conda-forge/noarch/pandocfilters-1.5.0-pyhd8ed1ab_0.tar.bz2
  sha256: 2bb9ba9857f4774b85900c2562f7e711d08dd48e2add9bee4e1612fbee27e16f
  md5: 457c2c8c08e54905d6954e79cb5b5db9
  depends:
  - python !=3.0,!=3.1,!=3.2,!=3.3
  license: BSD-3-Clause
  license_family: BSD
  purls:
  - pkg:pypi/pandocfilters?source=hash-mapping
  size: 11627
  timestamp: 1631603397334
- conda: https://conda.anaconda.org/conda-forge/noarch/parso-0.8.4-pyhd8ed1ab_1.conda
  sha256: 17131120c10401a99205fc6fe436e7903c0fa092f1b3e80452927ab377239bcc
  md5: 5c092057b6badd30f75b06244ecd01c9
  depends:
  - python >=3.9
  license: MIT
  license_family: MIT
  purls:
  - pkg:pypi/parso?source=hash-mapping
  size: 75295
  timestamp: 1733271352153
- conda: https://conda.anaconda.org/conda-forge/noarch/patsy-1.0.1-pyhd8ed1ab_1.conda
  sha256: ab52916f056b435757d46d4ce0a93fd73af47df9c11fd72b74cc4b7e1caca563
  md5: ee23fabfd0a8c6b8d6f3729b47b2859d
  depends:
  - numpy >=1.4.0
  - python >=3.9
  license: BSD-2-Clause AND PSF-2.0
  license_family: BSD
  purls:
  - pkg:pypi/patsy?source=hash-mapping
  size: 186594
  timestamp: 1733792482894
- conda: https://conda.anaconda.org/conda-forge/linux-64/pcre2-10.45-hc749103_0.conda
  sha256: 27c4014f616326240dcce17b5f3baca3953b6bc5f245ceb49c3fa1e6320571eb
  md5: b90bece58b4c2bf25969b70f3be42d25
  depends:
  - __glibc >=2.17,<3.0.a0
  - bzip2 >=1.0.8,<2.0a0
  - libgcc >=13
  - libzlib >=1.3.1,<2.0a0
  license: BSD-3-Clause
  license_family: BSD
  purls: []
  size: 1197308
  timestamp: 1745955064657
- conda: https://conda.anaconda.org/conda-forge/linux-64/perl-5.32.1-7_hd590300_perl5.conda
  build_number: 7
  sha256: 9ec32b6936b0e37bcb0ed34f22ec3116e75b3c0964f9f50ecea5f58734ed6ce9
  md5: f2cfec9406850991f4e3d960cc9e3321
  depends:
  - libgcc-ng >=12
  - libxcrypt >=4.4.36
  license: GPL-1.0-or-later OR Artistic-1.0-Perl
  purls: []
  size: 13344463
  timestamp: 1703310653947
- conda: https://conda.anaconda.org/conda-forge/osx-64/perl-5.32.1-7_h10d778d_perl5.conda
  build_number: 7
  sha256: 8ebd35e2940055a93135b9fd11bef3662cecef72d6ee651f68d64a2f349863c7
  md5: dc442e0885c3a6b65e61c61558161a9e
  license: GPL-1.0-or-later OR Artistic-1.0-Perl
  purls: []
  size: 12334471
  timestamp: 1703311001432
- conda: https://conda.anaconda.org/conda-forge/osx-arm64/perl-5.32.1-7_h4614cfb_perl5.conda
  build_number: 7
  sha256: b0c55040d2994fd6bf2f83786561d92f72306d982d6ea12889acad24a9bf43b8
  md5: ba3cbe93f99e896765422cc5f7c3a79e
  license: GPL-1.0-or-later OR Artistic-1.0-Perl
  purls: []
  size: 14439531
  timestamp: 1703311335652
- conda: https://conda.anaconda.org/conda-forge/noarch/pexpect-4.9.0-pyhd8ed1ab_1.conda
  sha256: 202af1de83b585d36445dc1fda94266697341994d1a3328fabde4989e1b3d07a
  md5: d0d408b1f18883a944376da5cf8101ea
  depends:
  - ptyprocess >=0.5
  - python >=3.9
  license: ISC
  purls:
  - pkg:pypi/pexpect?source=hash-mapping
  size: 53561
  timestamp: 1733302019362
- conda: https://conda.anaconda.org/conda-forge/noarch/pickleshare-0.7.5-pyhd8ed1ab_1004.conda
  sha256: e2ac3d66c367dada209fc6da43e645672364b9fd5f9d28b9f016e24b81af475b
  md5: 11a9d1d09a3615fc07c3faf79bc0b943
  depends:
  - python >=3.9
  license: MIT
  license_family: MIT
  purls:
  - pkg:pypi/pickleshare?source=hash-mapping
  size: 11748
  timestamp: 1733327448200
- conda: https://conda.anaconda.org/conda-forge/linux-64/pillow-11.3.0-py313h8db990d_0.conda
  sha256: 73067c9a1ea4857ce9fb6788d404cd7d931ba323ad26eddf083c5b12dc8d73c0
  md5: 114a74a6e184101112fdffd3a1cb5b8f
  depends:
  - __glibc >=2.17,<3.0.a0
  - lcms2 >=2.17,<3.0a0
  - libfreetype >=2.13.3
  - libfreetype6 >=2.13.3
  - libgcc >=13
  - libjpeg-turbo >=3.1.0,<4.0a0
  - libtiff >=4.7.0,<4.8.0a0
  - libwebp-base >=1.5.0,<2.0a0
  - libxcb >=1.17.0,<2.0a0
  - libzlib >=1.3.1,<2.0a0
  - openjpeg >=2.5.3,<3.0a0
  - python >=3.13,<3.14.0a0
  - python_abi 3.13.* *_cp313
  - tk >=8.6.13,<8.7.0a0
  license: HPND
  purls:
  - pkg:pypi/pillow?source=hash-mapping
  size: 42651243
  timestamp: 1751482117433
- conda: https://conda.anaconda.org/conda-forge/osx-64/pillow-11.3.0-py313h0c4f865_0.conda
  sha256: fe97af28686fa56c90437a3d7d07230f68d364cf8b92b5c8005bc03520bf0bb7
  md5: 4cedae60046caf240dda5b29ba2f60a7
  depends:
  - __osx >=10.13
  - lcms2 >=2.17,<3.0a0
  - libfreetype >=2.13.3
  - libfreetype6 >=2.13.3
  - libjpeg-turbo >=3.1.0,<4.0a0
  - libtiff >=4.7.0,<4.8.0a0
  - libwebp-base >=1.5.0,<2.0a0
  - libxcb >=1.17.0,<2.0a0
  - libzlib >=1.3.1,<2.0a0
  - openjpeg >=2.5.3,<3.0a0
  - python >=3.13,<3.14.0a0
  - python_abi 3.13.* *_cp313
  - tk >=8.6.13,<8.7.0a0
  license: HPND
  purls:
  - pkg:pypi/pillow?source=hash-mapping
  size: 42282880
  timestamp: 1751482328308
- conda: https://conda.anaconda.org/conda-forge/osx-arm64/pillow-11.3.0-py313hb37fac4_0.conda
  sha256: 7cde8deee86b0c57640a8c48a895490244ebff147bbeb67f5bf671368c27b12a
  md5: fa126c6e1b159bab7fdb7a89ce7cdf58
  depends:
  - __osx >=11.0
  - lcms2 >=2.17,<3.0a0
  - libfreetype >=2.13.3
  - libfreetype6 >=2.13.3
  - libjpeg-turbo >=3.1.0,<4.0a0
  - libtiff >=4.7.0,<4.8.0a0
  - libwebp-base >=1.5.0,<2.0a0
  - libxcb >=1.17.0,<2.0a0
  - libzlib >=1.3.1,<2.0a0
  - openjpeg >=2.5.3,<3.0a0
  - python >=3.13,<3.14.0a0
  - python >=3.13,<3.14.0a0 *_cp313
  - python_abi 3.13.* *_cp313
  - tk >=8.6.13,<8.7.0a0
  license: HPND
  purls:
  - pkg:pypi/pillow?source=hash-mapping
  size: 42120953
  timestamp: 1751482521154
- conda: https://conda.anaconda.org/conda-forge/linux-64/pixman-0.46.4-h537e5f6_0.conda
  sha256: f1a4bed536f8860b4e67fcd17662884dfa364e515c195c6d2e41dbf70f19263b
  md5: b0674781beef9e302a17c330213ec41a
  depends:
  - __glibc >=2.17,<3.0.a0
  - libgcc >=14
  - libstdcxx >=14
  license: MIT
  license_family: MIT
  purls: []
  size: 410140
  timestamp: 1753105399719
- conda: https://conda.anaconda.org/conda-forge/noarch/platformdirs-4.3.8-pyhe01879c_0.conda
  sha256: 0f48999a28019c329cd3f6fd2f01f09fc32cc832f7d6bbe38087ddac858feaa3
  md5: 424844562f5d337077b445ec6b1398a7
  depends:
  - python >=3.9
  - python
  license: MIT
  license_family: MIT
  purls:
  - pkg:pypi/platformdirs?source=hash-mapping
  size: 23531
  timestamp: 1746710438805
- conda: https://conda.anaconda.org/conda-forge/noarch/plotly-6.3.0-pyhd8ed1ab_0.conda
  sha256: de59e60bdb5f42a6da18821e49545a0040c1f6940360c6177b5e3a350cc96d51
  md5: 5366b5b366cd3a2efa7e638792972ea1
  depends:
  - narwhals >=1.15.1
  - packaging
  - python >=3.9
  constrains:
  - ipywidgets >=7.6
  license: MIT
  license_family: MIT
  purls:
  - pkg:pypi/plotly?source=hash-mapping
  size: 4921172
  timestamp: 1755067356284
- conda: https://conda.anaconda.org/conda-forge/noarch/prometheus_client-0.22.1-pyhd8ed1ab_0.conda
  sha256: 454e2c0ef14accc888dd2cd2e8adb8c6a3a607d2d3c2f93962698b5718e6176d
  md5: c64b77ccab10b822722904d889fa83b5
  depends:
  - python >=3.9
  license: Apache-2.0
  license_family: Apache
  purls:
  - pkg:pypi/prometheus-client?source=hash-mapping
  size: 52641
  timestamp: 1748896836631
- conda: https://conda.anaconda.org/conda-forge/noarch/prompt-toolkit-3.0.51-pyha770c72_0.conda
  sha256: ebc1bb62ac612af6d40667da266ff723662394c0ca78935340a5b5c14831227b
  md5: d17ae9db4dc594267181bd199bf9a551
  depends:
  - python >=3.9
  - wcwidth
  constrains:
  - prompt_toolkit 3.0.51
  license: BSD-3-Clause
  license_family: BSD
  purls:
  - pkg:pypi/prompt-toolkit?source=hash-mapping
  size: 271841
  timestamp: 1744724188108
- conda: https://conda.anaconda.org/conda-forge/linux-64/psutil-7.0.0-py313h536fd9c_0.conda
  sha256: 1b39f0ce5a345779d70c885664d77b5f8ef49f7378829bd7286a7fb98b7ea852
  md5: 8f315d1fce04a046c1b93fa6e536661d
  depends:
  - __glibc >=2.17,<3.0.a0
  - libgcc >=13
  - python >=3.13,<3.14.0a0
  - python_abi 3.13.* *_cp313
  license: BSD-3-Clause
  license_family: BSD
  purls:
  - pkg:pypi/psutil?source=hash-mapping
  size: 475101
  timestamp: 1740663284505
- conda: https://conda.anaconda.org/conda-forge/osx-64/psutil-7.0.0-py313h63b0ddb_0.conda
  sha256: b117f61eaf3d5fb640d773c3021f222c833a69c2ac123d7f4b028b3e5d638dd4
  md5: 2c8969aaee2cf24bc8931f5fc36cccfd
  depends:
  - __osx >=10.13
  - python >=3.13,<3.14.0a0
  - python_abi 3.13.* *_cp313
  license: BSD-3-Clause
  license_family: BSD
  purls:
  - pkg:pypi/psutil?source=hash-mapping
  size: 482494
  timestamp: 1740663492867
- conda: https://conda.anaconda.org/conda-forge/osx-arm64/psutil-7.0.0-py313h90d716c_0.conda
  sha256: a3d8376cf24ee336f63d3e6639485b68c592cf5ed3e1501ac430081be055acf9
  md5: 21105780750e89c761d1c72dc5304930
  depends:
  - __osx >=11.0
  - python >=3.13,<3.14.0a0
  - python >=3.13,<3.14.0a0 *_cp313
  - python_abi 3.13.* *_cp313
  license: BSD-3-Clause
  license_family: BSD
  purls:
  - pkg:pypi/psutil?source=hash-mapping
  size: 484139
  timestamp: 1740663381126
- conda: https://conda.anaconda.org/conda-forge/linux-64/pthread-stubs-0.4-hb9d3cd8_1002.conda
  sha256: 9c88f8c64590e9567c6c80823f0328e58d3b1efb0e1c539c0315ceca764e0973
  md5: b3c17d95b5a10c6e64a21fa17573e70e
  depends:
  - __glibc >=2.17,<3.0.a0
  - libgcc >=13
  license: MIT
  license_family: MIT
  purls: []
  size: 8252
  timestamp: 1726802366959
- conda: https://conda.anaconda.org/conda-forge/osx-64/pthread-stubs-0.4-h00291cd_1002.conda
  sha256: 05944ca3445f31614f8c674c560bca02ff05cb51637a96f665cb2bbe496099e5
  md5: 8bcf980d2c6b17094961198284b8e862
  depends:
  - __osx >=10.13
  license: MIT
  license_family: MIT
  purls: []
  size: 8364
  timestamp: 1726802331537
- conda: https://conda.anaconda.org/conda-forge/osx-arm64/pthread-stubs-0.4-hd74edd7_1002.conda
  sha256: 8ed65e17fbb0ca944bfb8093b60086e3f9dd678c3448b5de212017394c247ee3
  md5: 415816daf82e0b23a736a069a75e9da7
  depends:
  - __osx >=11.0
  license: MIT
  license_family: MIT
  purls: []
  size: 8381
  timestamp: 1726802424786
- conda: https://conda.anaconda.org/conda-forge/noarch/ptyprocess-0.7.0-pyhd8ed1ab_1.conda
  sha256: a7713dfe30faf17508ec359e0bc7e0983f5d94682492469bd462cdaae9c64d83
  md5: 7d9daffbb8d8e0af0f769dbbcd173a54
  depends:
  - python >=3.9
  license: ISC
  purls:
  - pkg:pypi/ptyprocess?source=hash-mapping
  size: 19457
  timestamp: 1733302371990
- conda: https://conda.anaconda.org/conda-forge/noarch/pure_eval-0.2.3-pyhd8ed1ab_1.conda
  sha256: 71bd24600d14bb171a6321d523486f6a06f855e75e547fa0cb2a0953b02047f0
  md5: 3bfdfb8dbcdc4af1ae3f9a8eb3948f04
  depends:
  - python >=3.9
  license: MIT
  license_family: MIT
  purls:
  - pkg:pypi/pure-eval?source=hash-mapping
  size: 16668
  timestamp: 1733569518868
- conda: https://conda.anaconda.org/conda-forge/noarch/pycparser-2.22-pyh29332c3_1.conda
  sha256: 79db7928d13fab2d892592223d7570f5061c192f27b9febd1a418427b719acc6
  md5: 12c566707c80111f9799308d9e265aef
  depends:
  - python >=3.9
  - python
  license: BSD-3-Clause
  license_family: BSD
  purls:
  - pkg:pypi/pycparser?source=hash-mapping
  size: 110100
  timestamp: 1733195786147
- conda: https://conda.anaconda.org/conda-forge/noarch/pydantic-2.11.7-pyh3cfb1c2_0.conda
  sha256: ee7823e8bc227f804307169870905ce062531d36c1dcf3d431acd65c6e0bd674
  md5: 1b337e3d378cde62889bb735c024b7a2
  depends:
  - annotated-types >=0.6.0
  - pydantic-core 2.33.2
  - python >=3.9
  - typing-extensions >=4.6.1
  - typing-inspection >=0.4.0
  - typing_extensions >=4.12.2
  license: MIT
  license_family: MIT
  purls:
  - pkg:pypi/pydantic?source=hash-mapping
  size: 307333
  timestamp: 1749927245525
- conda: https://conda.anaconda.org/conda-forge/linux-64/pydantic-core-2.33.2-py313h4b2b08d_0.conda
  sha256: 754e3739e4b2a8856573e75829a1cccc0d16ee59dbee6ad594a70728a90e2854
  md5: 04b21004fe9316e29c92aa3accd528e5
  depends:
  - python
  - typing-extensions >=4.6.0,!=4.7.0
  - libgcc >=13
  - __glibc >=2.17,<3.0.a0
  - python_abi 3.13.* *_cp313
  constrains:
  - __glibc >=2.17
  license: MIT
  license_family: MIT
  purls:
  - pkg:pypi/pydantic-core?source=hash-mapping
  size: 1894157
  timestamp: 1746625309269
- conda: https://conda.anaconda.org/conda-forge/osx-64/pydantic-core-2.33.2-py313hb35714d_0.conda
  sha256: 84b5d39c74f8578722b0fc40b6c0a862cff590549ff74abfe88210f98526fa62
  md5: d005389707c7f9ccc4f86933b4649708
  depends:
  - python
  - typing-extensions >=4.6.0,!=4.7.0
  - __osx >=10.13
  - python_abi 3.13.* *_cp313
  constrains:
  - __osx >=10.13
  license: MIT
  license_family: MIT
  purls:
  - pkg:pypi/pydantic-core?source=hash-mapping
  size: 1867059
  timestamp: 1746625317183
- conda: https://conda.anaconda.org/conda-forge/osx-arm64/pydantic-core-2.33.2-py313hf3ab51e_0.conda
  sha256: a70d31e04b81df4c98821668d87089279284d2dbcc70413f791eaa60b28f42fd
  md5: 0d5685f410c4234af909cde6fac63cb0
  depends:
  - python
  - typing-extensions >=4.6.0,!=4.7.0
  - python 3.13.* *_cp313
  - __osx >=11.0
  - python_abi 3.13.* *_cp313
  constrains:
  - __osx >=11.0
  license: MIT
  license_family: MIT
  purls:
  - pkg:pypi/pydantic-core?source=hash-mapping
  size: 1720344
  timestamp: 1746625313921
- conda: https://conda.anaconda.org/conda-forge/linux-64/pyepics-3.5.8-py313h78bf25f_0.conda
  sha256: fc1b049ae013fb38685d9a40bc83cf550c89a6d4f4e35cf5a6cb5a23b52b595c
  md5: bc94260811a97066b2d63bb01a0db1ca
  depends:
  - epics-base
  - importlib_resources
  - numpy >=1.23
  - pyparsing
  - python >=3.13,<3.14.0a0
  - python_abi 3.13.* *_cp313
  - setuptools
  license: EPICS
  purls:
  - pkg:pypi/pyepics?source=hash-mapping
  size: 4263722
  timestamp: 1749825767845
- conda: https://conda.anaconda.org/conda-forge/osx-64/pyepics-3.5.8-py313habf4b1d_0.conda
  sha256: ca6432fa9552ecddbffad69085411409146d4ab2ed858b16b37ecc8483a05b3a
  md5: ee819d4aa6622478a082565d00e30ecf
  depends:
  - epics-base
  - importlib_resources
  - numpy >=1.23
  - pyparsing
  - python >=3.13,<3.14.0a0
  - python_abi 3.13.* *_cp313
  - setuptools
  license: EPICS
  purls:
  - pkg:pypi/pyepics?source=hash-mapping
  size: 4295838
  timestamp: 1749825899124
- conda: https://conda.anaconda.org/conda-forge/osx-arm64/pyepics-3.5.8-py313h8f79df9_0.conda
  sha256: ff3247f3070bcd15873cc5ee8f7b5e0f02868fbb80fd8b9c03e9a7abd18391df
  md5: f8f2d65611e0ef0d934a68d251af756d
  depends:
  - epics-base
  - importlib_resources
  - numpy >=1.23
  - pyparsing
  - python >=3.13,<3.14.0a0
  - python >=3.13,<3.14.0a0 *_cp313
  - python_abi 3.13.* *_cp313
  - setuptools
  license: EPICS
  purls:
  - pkg:pypi/pyepics?source=hash-mapping
  size: 4252437
  timestamp: 1749825936615
- conda: https://conda.anaconda.org/conda-forge/noarch/pygments-2.19.2-pyhd8ed1ab_0.conda
  sha256: 5577623b9f6685ece2697c6eb7511b4c9ac5fb607c9babc2646c811b428fd46a
  md5: 6b6ece66ebcae2d5f326c77ef2c5a066
  depends:
  - python >=3.9
  license: BSD-2-Clause
  license_family: BSD
  purls:
  - pkg:pypi/pygments?source=hash-mapping
  size: 889287
  timestamp: 1750615908735
- conda: https://conda.anaconda.org/conda-forge/osx-64/pyobjc-core-11.1-py313h6971d95_0.conda
  sha256: 17d1aeea68b091508e2bc8e58023788dcd7592143c909ede5b634d059d930f30
  md5: 6b77cb82a5311aa457295cec63adbbc8
  depends:
  - __osx >=10.13
  - libffi >=3.4.6,<3.5.0a0
  - python >=3.13,<3.14.0a0
  - python_abi 3.13.* *_cp313
  - setuptools
  license: MIT
  license_family: MIT
  purls:
  - pkg:pypi/pyobjc-core?source=hash-mapping
  size: 488220
  timestamp: 1750207845515
- conda: https://conda.anaconda.org/conda-forge/osx-arm64/pyobjc-core-11.1-py313had225c5_0.conda
  sha256: 93fcab93a20f8776fb9340d19098f12a27c01283c0c96caac49dbeba27dd9652
  md5: 4f7ff79ebe0f28877b62adced9e49acb
  depends:
  - __osx >=11.0
  - libffi >=3.4.6,<3.5.0a0
  - python >=3.13,<3.14.0a0
  - python >=3.13,<3.14.0a0 *_cp313
  - python_abi 3.13.* *_cp313
  - setuptools
  license: MIT
  license_family: MIT
  purls:
  - pkg:pypi/pyobjc-core?source=hash-mapping
  size: 478833
  timestamp: 1750208041268
- conda: https://conda.anaconda.org/conda-forge/osx-64/pyobjc-framework-cocoa-11.1-py313h19a8f7f_0.conda
  sha256: f370c937cf20d0ef198f9ce1870ed61e6384d0fe4e85a01853d866ba86eb58ab
  md5: f9b008619c45d0381e0900912c4ff554
  depends:
  - __osx >=10.13
  - libffi >=3.4.6,<3.5.0a0
  - pyobjc-core 11.1.*
  - python >=3.13,<3.14.0a0
  - python_abi 3.13.* *_cp313
  license: MIT
  license_family: MIT
  purls:
  - pkg:pypi/pyobjc-framework-cocoa?source=hash-mapping
  size: 382930
  timestamp: 1750225358268
- conda: https://conda.anaconda.org/conda-forge/osx-arm64/pyobjc-framework-cocoa-11.1-py313hb6afeec_0.conda
  sha256: e2c40cc492a5e213b94e580ad8afd988ed4e4fb652046b3d65235e255a23b708
  md5: 9b7a787178df2ffe1f0e4fee33b66045
  depends:
  - __osx >=11.0
  - libffi >=3.4.6,<3.5.0a0
  - pyobjc-core 11.1.*
  - python >=3.13,<3.14.0a0
  - python >=3.13,<3.14.0a0 *_cp313
  - python_abi 3.13.* *_cp313
  license: MIT
  license_family: MIT
  purls:
  - pkg:pypi/pyobjc-framework-cocoa?source=hash-mapping
  size: 385067
  timestamp: 1750225411095
- conda: https://conda.anaconda.org/conda-forge/noarch/pyparsing-3.2.3-pyhe01879c_2.conda
  sha256: afe32182b1090911b64ac0f29eb47e03a015d142833d8a917defd65d91c99b74
  md5: aa0028616c0750c773698fdc254b2b8d
  depends:
  - python >=3.9
  - python
  license: MIT
  license_family: MIT
  purls:
  - pkg:pypi/pyparsing?source=compressed-mapping
  size: 102292
  timestamp: 1753873557076
- conda: https://conda.anaconda.org/conda-forge/noarch/pyserial-3.5-pyhd8ed1ab_1.conda
  sha256: 48b51797fa1f5d8b2ed5d5f155a18993bb02616eef7a3b053a9125d7650bbe59
  md5: 0127bf00a534e0c7b8075090f162bf82
  depends:
  - python >=3.9
  license: BSD-3-Clause
  license_family: BSD
  purls:
  - pkg:pypi/pyserial?source=hash-mapping
  size: 69380
  timestamp: 1734140304034
- conda: https://conda.anaconda.org/conda-forge/linux-64/pyside6-6.9.1-py313h7dabd7a_0.conda
  sha256: fc91214da44dc2efef121ae79ba996b08c11e46b4d768fa10d7a6bd59a97d685
  md5: 42a24d0f4fe3a2e8307de3838e162452
  depends:
  - __glibc >=2.17,<3.0.a0
  - libclang13 >=20.1.6
  - libegl >=1.7.0,<2.0a0
  - libgcc >=13
  - libgl >=1.7.0,<2.0a0
  - libopengl >=1.7.0,<2.0a0
  - libstdcxx >=13
  - libxml2 >=2.13.8,<2.14.0a0
  - libxslt >=1.1.39,<2.0a0
  - python >=3.13,<3.14.0a0
  - python_abi 3.13.* *_cp313
  - qt6-main 6.9.1.*
  - qt6-main >=6.9.1,<6.10.0a0
  license: LGPL-3.0-only
  license_family: LGPL
  purls:
  - pkg:pypi/pyside6?source=hash-mapping
  - pkg:pypi/shiboken6?source=hash-mapping
  size: 10098865
  timestamp: 1749047341823
- conda: https://conda.anaconda.org/conda-forge/noarch/pysocks-1.7.1-pyha55dd90_7.conda
  sha256: ba3b032fa52709ce0d9fd388f63d330a026754587a2f461117cac9ab73d8d0d8
  md5: 461219d1a5bd61342293efa2c0c90eac
  depends:
  - __unix
  - python >=3.9
  license: BSD-3-Clause
  license_family: BSD
  purls:
  - pkg:pypi/pysocks?source=hash-mapping
  size: 21085
  timestamp: 1733217331982
- conda: https://conda.anaconda.org/conda-forge/linux-64/python-3.13.5-hec9711d_102_cp313.conda
  build_number: 102
  sha256: c2cdcc98ea3cbf78240624e4077e164dc9d5588eefb044b4097c3df54d24d504
  md5: 89e07d92cf50743886f41638d58c4328
  depends:
  - __glibc >=2.17,<3.0.a0
  - bzip2 >=1.0.8,<2.0a0
  - ld_impl_linux-64 >=2.36.1
  - libexpat >=2.7.0,<3.0a0
  - libffi >=3.4.6,<3.5.0a0
  - libgcc >=13
  - liblzma >=5.8.1,<6.0a0
  - libmpdec >=4.0.0,<5.0a0
  - libsqlite >=3.50.1,<4.0a0
  - libuuid >=2.38.1,<3.0a0
  - libzlib >=1.3.1,<2.0a0
  - ncurses >=6.5,<7.0a0
  - openssl >=3.5.0,<4.0a0
  - python_abi 3.13.* *_cp313
  - readline >=8.2,<9.0a0
  - tk >=8.6.13,<8.7.0a0
  - tzdata
  license: Python-2.0
  purls: []
  size: 33273132
  timestamp: 1750064035176
  python_site_packages_path: lib/python3.13/site-packages
- conda: https://conda.anaconda.org/conda-forge/osx-64/python-3.13.5-hc3a4c56_102_cp313.conda
  build_number: 102
  sha256: 8b2f14010eb0baf04ed1eb3908c9e184cd14512c4d64c43f313251b90e75b345
  md5: afa9492a7d31f6f7189ca8f08aceadac
  depends:
  - __osx >=10.13
  - bzip2 >=1.0.8,<2.0a0
  - libexpat >=2.7.0,<3.0a0
  - libffi >=3.4.6,<3.5.0a0
  - liblzma >=5.8.1,<6.0a0
  - libmpdec >=4.0.0,<5.0a0
  - libsqlite >=3.50.1,<4.0a0
  - libzlib >=1.3.1,<2.0a0
  - ncurses >=6.5,<7.0a0
  - openssl >=3.5.0,<4.0a0
  - python_abi 3.13.* *_cp313
  - readline >=8.2,<9.0a0
  - tk >=8.6.13,<8.7.0a0
  - tzdata
  license: Python-2.0
  purls: []
  size: 13955531
  timestamp: 1750063132430
  python_site_packages_path: lib/python3.13/site-packages
- conda: https://conda.anaconda.org/conda-forge/osx-arm64/python-3.13.5-hf3f3da0_102_cp313.conda
  build_number: 102
  sha256: ee1b09fb5563be8509bb9b29b2b436a0af75488b5f1fa6bcd93fe0fba597d13f
  md5: 123b7f04e7b8d6fc206cf2d3466f8a4b
  depends:
  - __osx >=11.0
  - bzip2 >=1.0.8,<2.0a0
  - libexpat >=2.7.0,<3.0a0
  - libffi >=3.4.6,<3.5.0a0
  - liblzma >=5.8.1,<6.0a0
  - libmpdec >=4.0.0,<5.0a0
  - libsqlite >=3.50.1,<4.0a0
  - libzlib >=1.3.1,<2.0a0
  - ncurses >=6.5,<7.0a0
  - openssl >=3.5.0,<4.0a0
  - python_abi 3.13.* *_cp313
  - readline >=8.2,<9.0a0
  - tk >=8.6.13,<8.7.0a0
  - tzdata
  license: Python-2.0
  purls: []
  size: 12931515
  timestamp: 1750062475020
  python_site_packages_path: lib/python3.13/site-packages
- conda: https://conda.anaconda.org/conda-forge/noarch/python-dateutil-2.9.0.post0-pyhe01879c_2.conda
  sha256: d6a17ece93bbd5139e02d2bd7dbfa80bee1a4261dced63f65f679121686bf664
  md5: 5b8d21249ff20967101ffa321cab24e8
  depends:
  - python >=3.9
  - six >=1.5
  - python
  license: Apache-2.0
  license_family: APACHE
  purls:
  - pkg:pypi/python-dateutil?source=hash-mapping
  size: 233310
  timestamp: 1751104122689
- conda: https://conda.anaconda.org/conda-forge/noarch/python-fastjsonschema-2.21.1-pyhd8ed1ab_0.conda
  sha256: 1b09a28093071c1874862422696429d0d35bd0b8420698003ac004746c5e82a2
  md5: 38e34d2d1d9dca4fb2b9a0a04f604e2c
  depends:
  - python >=3.9
  license: BSD-3-Clause
  license_family: BSD
  purls:
  - pkg:pypi/fastjsonschema?source=hash-mapping
  size: 226259
  timestamp: 1733236073335
- conda: https://conda.anaconda.org/conda-forge/noarch/python-json-logger-2.0.7-pyhd8ed1ab_0.conda
  sha256: 4790787fe1f4e8da616edca4acf6a4f8ed4e7c6967aa31b920208fc8f95efcca
  md5: a61bf9ec79426938ff785eb69dbb1960
  depends:
  - python >=3.6
  license: BSD-2-Clause
  license_family: BSD
  purls:
  - pkg:pypi/python-json-logger?source=hash-mapping
  size: 13383
  timestamp: 1677079727691
- conda: https://conda.anaconda.org/conda-forge/noarch/python-tzdata-2025.2-pyhd8ed1ab_0.conda
  sha256: e8392a8044d56ad017c08fec2b0eb10ae3d1235ac967d0aab8bd7b41c4a5eaf0
  md5: 88476ae6ebd24f39261e0854ac244f33
  depends:
  - python >=3.9
  license: Apache-2.0
  license_family: APACHE
  purls:
  - pkg:pypi/tzdata?source=hash-mapping
  size: 144160
  timestamp: 1742745254292
- conda: https://conda.anaconda.org/conda-forge/noarch/python_abi-3.13-8_cp313.conda
  build_number: 8
  sha256: 210bffe7b121e651419cb196a2a63687b087497595c9be9d20ebe97dd06060a7
  md5: 94305520c52a4aa3f6c2b1ff6008d9f8
  constrains:
  - python 3.13.* *_cp313
  license: BSD-3-Clause
  license_family: BSD
  purls: []
  size: 7002
  timestamp: 1752805902938
- conda: https://conda.anaconda.org/conda-forge/noarch/pytz-2025.2-pyhd8ed1ab_0.conda
  sha256: 8d2a8bf110cc1fc3df6904091dead158ba3e614d8402a83e51ed3a8aa93cdeb0
  md5: bc8e3267d44011051f2eb14d22fb0960
  depends:
  - python >=3.9
  license: MIT
  license_family: MIT
  purls:
  - pkg:pypi/pytz?source=hash-mapping
  size: 189015
  timestamp: 1742920947249
- conda: https://conda.anaconda.org/conda-forge/linux-64/pywavelets-1.9.0-py313h29aa505_0.conda
  sha256: 9e86a1e9ee3c14a7ec372aeb6108ae12eeaa24f62b5ce1c88ba3219efedaaee7
  md5: 6e3ac8e740111a61dd9b897f37fe2e43
  depends:
  - __glibc >=2.17,<3.0.a0
  - libgcc >=14
  - numpy >=1.23,<3
  - numpy >=1.25,<3
  - python >=3.13,<3.14.0a0
  - python_abi 3.13.* *_cp313
  license: MIT
  license_family: MIT
  purls:
  - pkg:pypi/pywavelets?source=hash-mapping
  size: 3714000
  timestamp: 1754374946576
- conda: https://conda.anaconda.org/conda-forge/osx-64/pywavelets-1.9.0-py313h21af7b8_0.conda
  sha256: bdca5e8b090de3b54f3abd306073c5138c28b3e9ff202b4c034a6f5719ba498b
  md5: 931f36cd69858ca0ffc535564fa826f0
  depends:
  - __osx >=10.13
  - numpy >=1.23,<3
  - numpy >=1.25,<3
  - python >=3.13,<3.14.0a0
  - python_abi 3.13.* *_cp313
  license: MIT
  license_family: MIT
  purls:
  - pkg:pypi/pywavelets?source=hash-mapping
  size: 3633517
  timestamp: 1754375088718
- conda: https://conda.anaconda.org/conda-forge/osx-arm64/pywavelets-1.9.0-py313h2732efb_0.conda
  sha256: 0967f3278c5afee93c9898ec1f11ba2c03042d9565a0ac38dc8d6e09415e51c4
  md5: 1d12a562ad2462be08d3a236b380314c
  depends:
  - __osx >=11.0
  - numpy >=1.23,<3
  - numpy >=1.25,<3
  - python >=3.13,<3.14.0a0
  - python >=3.13,<3.14.0a0 *_cp313
  - python_abi 3.13.* *_cp313
  license: MIT
  license_family: MIT
  purls:
  - pkg:pypi/pywavelets?source=hash-mapping
  size: 3632008
  timestamp: 1754375078072
- conda: https://conda.anaconda.org/conda-forge/linux-64/pyyaml-6.0.2-py313h8060acc_2.conda
  sha256: 6826217690cfe92d6d49cdeedb6d63ab32f51107105d6a459d30052a467037a0
  md5: 50992ba61a8a1f8c2d346168ae1c86df
  depends:
  - __glibc >=2.17,<3.0.a0
  - libgcc >=13
  - python >=3.13,<3.14.0a0
  - python_abi 3.13.* *_cp313
  - yaml >=0.2.5,<0.3.0a0
  license: MIT
  license_family: MIT
  purls:
  - pkg:pypi/pyyaml?source=hash-mapping
  size: 205919
  timestamp: 1737454783637
- conda: https://conda.anaconda.org/conda-forge/osx-64/pyyaml-6.0.2-py313h717bdf5_2.conda
  sha256: 27501e9b3b5c6bfabb3068189fd40c650356a258e4a82b0cfe31c60f568dcb85
  md5: b7f2984724531d2233b77c89c54be594
  depends:
  - __osx >=10.13
  - python >=3.13,<3.14.0a0
  - python_abi 3.13.* *_cp313
  - yaml >=0.2.5,<0.3.0a0
  license: MIT
  license_family: MIT
  purls:
  - pkg:pypi/pyyaml?source=hash-mapping
  size: 196573
  timestamp: 1737455046063
- conda: https://conda.anaconda.org/conda-forge/osx-arm64/pyyaml-6.0.2-py313ha9b7d5b_2.conda
  sha256: 58c41b86ff2dabcf9ccd9010973b5763ec28b14030f9e1d9b371d22b538bce73
  md5: 03a7926e244802f570f25401c25c13bc
  depends:
  - __osx >=11.0
  - python >=3.13,<3.14.0a0
  - python >=3.13,<3.14.0a0 *_cp313
  - python_abi 3.13.* *_cp313
  - yaml >=0.2.5,<0.3.0a0
  license: MIT
  license_family: MIT
  purls:
  - pkg:pypi/pyyaml?source=hash-mapping
  size: 194243
  timestamp: 1737454911892
- conda: https://conda.anaconda.org/conda-forge/linux-64/pyzmq-27.0.1-py313hb9b051e_0.conda
  sha256: c83a9fe52d0b08498492d00dc65f0f50fec614aa49914ab1269e7b23e8439a67
  md5: 3207e5aef7ef1d899d64bcf8aaeecb91
  depends:
  - __glibc >=2.17,<3.0.a0
  - libgcc >=14
  - libsodium >=1.0.20,<1.0.21.0a0
  - libstdcxx >=14
  - python >=3.13,<3.14.0a0
  - python_abi 3.13.* *_cp313
  - zeromq >=4.3.5,<4.4.0a0
  license: BSD-3-Clause
  license_family: BSD
  purls:
  - pkg:pypi/pyzmq?source=hash-mapping
  size: 385743
  timestamp: 1754238229027
- conda: https://conda.anaconda.org/conda-forge/osx-64/pyzmq-27.0.1-py313hc53fb4d_0.conda
  sha256: de854171c6753fe21b9476de5f86851790630a2f12eea6071d33358b918c2ce8
  md5: fac17dc7e81d2847105a618eb3dd843b
  depends:
  - __osx >=10.13
  - libcxx >=19
  - libsodium >=1.0.20,<1.0.21.0a0
  - python >=3.13,<3.14.0a0
  - python_abi 3.13.* *_cp313
  - zeromq >=4.3.5,<4.4.0a0
  license: BSD-3-Clause
  license_family: BSD
  purls:
  - pkg:pypi/pyzmq?source=hash-mapping
  size: 369798
  timestamp: 1754238283947
- conda: https://conda.anaconda.org/conda-forge/osx-arm64/pyzmq-27.0.1-py313h330de61_0.conda
  sha256: 12b7537a76ad28b058801de98e76ee5c71085d91c4e13981727b95e61e2bfc5f
  md5: c043e4ed1f91a638b39507f887f9f50c
  depends:
  - __osx >=11.0
  - libcxx >=19
  - libsodium >=1.0.20,<1.0.21.0a0
  - python >=3.13,<3.14.0a0
  - python >=3.13,<3.14.0a0 *_cp313
  - python_abi 3.13.* *_cp313
  - zeromq >=4.3.5,<4.4.0a0
  license: BSD-3-Clause
  license_family: BSD
  purls:
  - pkg:pypi/pyzmq?source=hash-mapping
  size: 365743
  timestamp: 1754238346375
- conda: https://conda.anaconda.org/conda-forge/linux-64/qhull-2020.2-h434a139_5.conda
  sha256: 776363493bad83308ba30bcb88c2552632581b143e8ee25b1982c8c743e73abc
  md5: 353823361b1d27eb3960efb076dfcaf6
  depends:
  - __glibc >=2.17,<3.0.a0
  - libgcc-ng >=12
  - libstdcxx-ng >=12
  license: LicenseRef-Qhull
  purls: []
  size: 552937
  timestamp: 1720813982144
- conda: https://conda.anaconda.org/conda-forge/osx-64/qhull-2020.2-h3c5361c_5.conda
  sha256: 79d804fa6af9c750e8b09482559814ae18cd8df549ecb80a4873537a5a31e06e
  md5: dd1ea9ff27c93db7c01a7b7656bd4ad4
  depends:
  - __osx >=10.13
  - libcxx >=16
  license: LicenseRef-Qhull
  purls: []
  size: 528122
  timestamp: 1720814002588
- conda: https://conda.anaconda.org/conda-forge/osx-arm64/qhull-2020.2-h420ef59_5.conda
  sha256: 873ac689484262a51fd79bc6103c1a1bedbf524924d7f0088fb80703042805e4
  md5: 6483b1f59526e05d7d894e466b5b6924
  depends:
  - __osx >=11.0
  - libcxx >=16
  license: LicenseRef-Qhull
  purls: []
  size: 516376
  timestamp: 1720814307311
- conda: https://conda.anaconda.org/conda-forge/linux-64/qt6-main-6.9.1-h6ac528c_2.conda
  sha256: 8795462e675b7235ad3e01ff3367722a37915c7084d0fb897b328b7e28a358eb
  md5: 34ccdb55340a25761efbac1ff1504091
  depends:
  - __glibc >=2.17,<3.0.a0
  - alsa-lib >=1.2.14,<1.3.0a0
  - dbus >=1.16.2,<2.0a0
  - double-conversion >=3.3.1,<3.4.0a0
  - fontconfig >=2.15.0,<3.0a0
  - fonts-conda-ecosystem
  - harfbuzz >=11.0.1
  - icu >=75.1,<76.0a0
  - krb5 >=1.21.3,<1.22.0a0
  - libclang-cpp20.1 >=20.1.8,<20.2.0a0
  - libclang13 >=20.1.8
  - libcups >=2.3.3,<2.4.0a0
  - libdrm >=2.4.125,<2.5.0a0
  - libegl >=1.7.0,<2.0a0
  - libfreetype >=2.13.3
  - libfreetype6 >=2.13.3
  - libgcc >=14
  - libgl >=1.7.0,<2.0a0
  - libglib >=2.84.2,<3.0a0
  - libjpeg-turbo >=3.1.0,<4.0a0
  - libllvm20 >=20.1.8,<20.2.0a0
  - libpng >=1.6.50,<1.7.0a0
  - libpq >=17.5,<18.0a0
  - libsqlite >=3.50.3,<4.0a0
  - libstdcxx >=14
  - libtiff >=4.7.0,<4.8.0a0
  - libwebp-base >=1.6.0,<2.0a0
  - libxcb >=1.17.0,<2.0a0
  - libxkbcommon >=1.10.0,<2.0a0
  - libxml2 >=2.13.8,<2.14.0a0
  - libzlib >=1.3.1,<2.0a0
  - openssl >=3.5.1,<4.0a0
  - pcre2 >=10.45,<10.46.0a0
  - wayland >=1.24.0,<2.0a0
  - xcb-util >=0.4.1,<0.5.0a0
  - xcb-util-cursor >=0.1.5,<0.2.0a0
  - xcb-util-image >=0.4.0,<0.5.0a0
  - xcb-util-keysyms >=0.4.1,<0.5.0a0
  - xcb-util-renderutil >=0.3.10,<0.4.0a0
  - xcb-util-wm >=0.4.2,<0.5.0a0
  - xorg-libice >=1.1.2,<2.0a0
  - xorg-libsm >=1.2.6,<2.0a0
  - xorg-libx11 >=1.8.12,<2.0a0
  - xorg-libxcomposite >=0.4.6,<1.0a0
  - xorg-libxcursor >=1.2.3,<2.0a0
  - xorg-libxdamage >=1.1.6,<2.0a0
  - xorg-libxext >=1.3.6,<2.0a0
  - xorg-libxrandr >=1.5.4,<2.0a0
  - xorg-libxtst >=1.2.5,<2.0a0
  - xorg-libxxf86vm >=1.1.6,<2.0a0
  - zstd >=1.5.7,<1.6.0a0
  constrains:
  - qt 6.9.1
  license: LGPL-3.0-only
  license_family: LGPL
  purls: []
  size: 53080009
  timestamp: 1753420196625
- conda: https://conda.anaconda.org/conda-forge/linux-64/rav1e-0.7.1-h8fae777_3.conda
  sha256: 6e5e704c1c21f820d760e56082b276deaf2b53cf9b751772761c3088a365f6f4
  md5: 2c42649888aac645608191ffdc80d13a
  depends:
  - __glibc >=2.17,<3.0.a0
  - libgcc >=13
  constrains:
  - __glibc >=2.17
  license: BSD-2-Clause
  license_family: BSD
  purls: []
  size: 5176669
  timestamp: 1746622023242
- conda: https://conda.anaconda.org/conda-forge/osx-64/rav1e-0.7.1-h371c88c_3.conda
  sha256: d86b9631d6237f5a62957f9461d321d9bd2fef0807fb60de823b8dea2028501b
  md5: 30e2344bbe29f60bb535ec0bfff31008
  depends:
  - __osx >=10.13
  constrains:
  - __osx >=10.13
  license: BSD-2-Clause
  license_family: BSD
  purls: []
  size: 1093718
  timestamp: 1746622590144
- conda: https://conda.anaconda.org/conda-forge/osx-arm64/rav1e-0.7.1-h0716509_3.conda
  sha256: 65f862b2b31ef2b557990a82015cbd41e5a66041c2f79b4451dd14b4595d4c04
  md5: 7b37f30516100b86ea522350c8cab44c
  depends:
  - __osx >=11.0
  constrains:
  - __osx >=11.0
  license: BSD-2-Clause
  license_family: BSD
  purls: []
  size: 856271
  timestamp: 1746622200646
- conda: https://conda.anaconda.org/conda-forge/noarch/reactivex-4.0.4-pyhd8ed1ab_1.conda
  sha256: 746926e097b739ee9e0355420203e3fed0d6a251b6c672c5e25ab5f62402c5bf
  md5: 360ad33df81127dd421e44deaa3873d6
  depends:
  - python >=3.9,<4.0a0
  - typing-extensions >=4.1.1,<5.0.0a0
  license: MIT
  license_family: MIT
  purls:
  - pkg:pypi/reactivex?source=hash-mapping
  size: 111729
  timestamp: 1754424129739
- conda: https://conda.anaconda.org/conda-forge/linux-64/readline-8.2-h8c095d6_2.conda
  sha256: 2d6d0c026902561ed77cd646b5021aef2d4db22e57a5b0178dfc669231e06d2c
  md5: 283b96675859b20a825f8fa30f311446
  depends:
  - libgcc >=13
  - ncurses >=6.5,<7.0a0
  license: GPL-3.0-only
  license_family: GPL
  purls: []
  size: 282480
  timestamp: 1740379431762
- conda: https://conda.anaconda.org/conda-forge/osx-64/readline-8.2-h7cca4af_2.conda
  sha256: 53017e80453c4c1d97aaf78369040418dea14cf8f46a2fa999f31bd70b36c877
  md5: 342570f8e02f2f022147a7f841475784
  depends:
  - ncurses >=6.5,<7.0a0
  license: GPL-3.0-only
  license_family: GPL
  purls: []
  size: 256712
  timestamp: 1740379577668
- conda: https://conda.anaconda.org/conda-forge/osx-arm64/readline-8.2-h1d1bf99_2.conda
  sha256: 7db04684d3904f6151eff8673270922d31da1eea7fa73254d01c437f49702e34
  md5: 63ef3f6e6d6d5c589e64f11263dc5676
  depends:
  - ncurses >=6.5,<7.0a0
  license: GPL-3.0-only
  license_family: GPL
  purls: []
  size: 252359
  timestamp: 1740379663071
- conda: https://conda.anaconda.org/conda-forge/noarch/referencing-0.36.2-pyh29332c3_0.conda
  sha256: e20909f474a6cece176dfc0dc1addac265deb5fa92ea90e975fbca48085b20c3
  md5: 9140f1c09dd5489549c6a33931b943c7
  depends:
  - attrs >=22.2.0
  - python >=3.9
  - rpds-py >=0.7.0
  - typing_extensions >=4.4.0
  - python
  license: MIT
  license_family: MIT
  purls:
  - pkg:pypi/referencing?source=hash-mapping
  size: 51668
  timestamp: 1737836872415
- conda: https://conda.anaconda.org/conda-forge/noarch/requests-2.32.4-pyhd8ed1ab_0.conda
  sha256: 9866aaf7a13c6cfbe665ec7b330647a0fb10a81e6f9b8fee33642232a1920e18
  md5: f6082eae112814f1447b56a5e1f6ed05
  depends:
  - certifi >=2017.4.17
  - charset-normalizer >=2,<4
  - idna >=2.5,<4
  - python >=3.9
  - urllib3 >=1.21.1,<3
  constrains:
  - chardet >=3.0.2,<6
  license: Apache-2.0
  license_family: APACHE
  purls:
  - pkg:pypi/requests?source=hash-mapping
  size: 59407
  timestamp: 1749498221996
- conda: https://conda.anaconda.org/conda-forge/noarch/rfc3339-validator-0.1.4-pyhd8ed1ab_1.conda
  sha256: 2e4372f600490a6e0b3bac60717278448e323cab1c0fecd5f43f7c56535a99c5
  md5: 36de09a8d3e5d5e6f4ee63af49e59706
  depends:
  - python >=3.9
  - six
  license: MIT
  license_family: MIT
  purls:
  - pkg:pypi/rfc3339-validator?source=hash-mapping
  size: 10209
  timestamp: 1733600040800
- conda: https://conda.anaconda.org/conda-forge/noarch/rfc3986-validator-0.1.1-pyh9f0ad1d_0.tar.bz2
  sha256: 2a5b495a1de0f60f24d8a74578ebc23b24aa53279b1ad583755f223097c41c37
  md5: 912a71cc01012ee38e6b90ddd561e36f
  depends:
  - python
  license: MIT
  license_family: MIT
  purls:
  - pkg:pypi/rfc3986-validator?source=hash-mapping
  size: 7818
  timestamp: 1598024297745
- conda: https://conda.anaconda.org/conda-forge/noarch/rfc3987-syntax-1.1.0-pyhe01879c_1.conda
  sha256: 70001ac24ee62058557783d9c5a7bbcfd97bd4911ef5440e3f7a576f9e43bc92
  md5: 7234f99325263a5af6d4cd195035e8f2
  depends:
  - python >=3.9
  - lark >=1.2.2
  - python
  license: MIT
  license_family: MIT
  purls:
  - pkg:pypi/rfc3987-syntax?source=hash-mapping
  size: 22913
  timestamp: 1752876729969
- conda: https://conda.anaconda.org/conda-forge/linux-64/rpds-py-0.27.0-py313h843e2db_0.conda
  sha256: e6ed8b8fa2a3280663ebf3c599cfff134ce8db1e77864f5f735c74e4e55601e7
  md5: 4126b8e1fcfaebfead4e059f64b16996
  depends:
  - python
  - __glibc >=2.17,<3.0.a0
  - libgcc >=14
  - python_abi 3.13.* *_cp313
  constrains:
  - __glibc >=2.17
  license: MIT
  purls:
  - pkg:pypi/rpds-py?source=compressed-mapping
  size: 388067
  timestamp: 1754570285552
- conda: https://conda.anaconda.org/conda-forge/osx-64/rpds-py-0.27.0-py313h66e1e84_0.conda
  sha256: 9ddf04ae730fd4d3805f8fd22017cdb21e8eeb12aeda8f3ccfc513843cc6c2cb
  md5: 0ea5ad38eb07898fae8325b5fbe31ec4
  depends:
  - python
  - __osx >=10.13
  - python_abi 3.13.* *_cp313
  constrains:
  - __osx >=10.13
  license: MIT
  purls:
  - pkg:pypi/rpds-py?source=hash-mapping
  size: 368381
  timestamp: 1754570016076
- conda: https://conda.anaconda.org/conda-forge/osx-arm64/rpds-py-0.27.0-py313h80e0809_0.conda
  sha256: d05d4eb509beb6a8061793a5710f4f9dffad98284bb0ace9a3f21b63102c78a6
  md5: d7b4225434fffea78af14273a12dbcee
  depends:
  - python
  - python 3.13.* *_cp313
  - __osx >=11.0
  - python_abi 3.13.* *_cp313
  constrains:
  - __osx >=11.0
  license: MIT
  purls:
  - pkg:pypi/rpds-py?source=compressed-mapping
  size: 356744
  timestamp: 1754570030468
- conda: https://conda.anaconda.org/conda-forge/linux-64/scikit-image-0.25.2-py313ha87cce1_1.conda
  sha256: 18ac61aaa79d4b615b44997bcb9e1794744d9dbe1516e76770dc27ded3cac58a
  md5: 751e6b4fdd6bb610824d1eba10887eb3
  depends:
  - __glibc >=2.17,<3.0.a0
  - imageio >=2.33,!=2.35.0
  - lazy-loader >=0.4
  - libgcc >=13
  - libstdcxx >=13
  - networkx >=3.0
  - numpy >=1.21,<3
  - numpy >=1.24
  - packaging >=21
  - pillow >=10.1
  - python >=3.13,<3.14.0a0
  - python_abi 3.13.* *_cp313
  - pywavelets >=1.1.1
  - scipy >=1.11.4
  - tifffile >=2022.8.12
  constrains:
  - cloudpickle >=3.0
  - pooch >=1.6.0
  - matplotlib-base >=3.7
  - toolz >=0.10.0
  - dask-core >=2022.11.0,!=2024.8.0
  - scikit-learn >=1.2
  - astropy >=6.0
  - pyamg >=5.2
  - cytoolz >=0.11.0
  - numpy >=1.24
  - pywavelets >=1.6
  license: BSD-3-Clause
  license_family: BSD
  purls:
  - pkg:pypi/scikit-image?source=hash-mapping
  size: 10803368
  timestamp: 1747533346850
- conda: https://conda.anaconda.org/conda-forge/osx-64/scikit-image-0.25.2-py313h2e7108f_1.conda
  sha256: 013a6bdd468491a4e58d87f9003652733a563b204ef743c7644ad1b7e64f8aad
  md5: 0b13f2c1aced940e321b89b7e51779d5
  depends:
  - __osx >=10.13
  - imageio >=2.33,!=2.35.0
  - lazy-loader >=0.4
  - libcxx >=18
  - networkx >=3.0
  - numpy >=1.21,<3
  - numpy >=1.24
  - packaging >=21
  - pillow >=10.1
  - python >=3.13,<3.14.0a0
  - python_abi 3.13.* *_cp313
  - pywavelets >=1.1.1
  - scipy >=1.11.4
  - tifffile >=2022.8.12
  constrains:
  - cytoolz >=0.11.0
  - pyamg >=5.2
  - dask-core >=2022.11.0,!=2024.8.0
  - scikit-learn >=1.2
  - cloudpickle >=3.0
  - pooch >=1.6.0
  - astropy >=6.0
  - numpy >=1.24
  - toolz >=0.10.0
  - pywavelets >=1.6
  - matplotlib-base >=3.7
  license: BSD-3-Clause
  license_family: BSD
  purls:
  - pkg:pypi/scikit-image?source=hash-mapping
  size: 10686955
  timestamp: 1747533096284
- conda: https://conda.anaconda.org/conda-forge/osx-arm64/scikit-image-0.25.2-py313h668b085_1.conda
  sha256: 6a86562e7ece48562a9b8bb14dce5cff1e11d393c1df22df65fdd2a3090fee71
  md5: 13185c166454bb6cb8907f529494d083
  depends:
  - __osx >=11.0
  - imageio >=2.33,!=2.35.0
  - lazy-loader >=0.4
  - libcxx >=18
  - networkx >=3.0
  - numpy >=1.21,<3
  - numpy >=1.24
  - packaging >=21
  - pillow >=10.1
  - python >=3.13,<3.14.0a0
  - python >=3.13,<3.14.0a0 *_cp313
  - python_abi 3.13.* *_cp313
  - pywavelets >=1.1.1
  - scipy >=1.11.4
  - tifffile >=2022.8.12
  constrains:
  - toolz >=0.10.0
  - numpy >=1.24
  - pyamg >=5.2
  - astropy >=6.0
  - cytoolz >=0.11.0
  - cloudpickle >=3.0
  - scikit-learn >=1.2
  - pywavelets >=1.6
  - pooch >=1.6.0
  - dask-core >=2022.11.0,!=2024.8.0
  - matplotlib-base >=3.7
  license: BSD-3-Clause
  license_family: BSD
  purls:
  - pkg:pypi/scikit-image?source=hash-mapping
  size: 10689935
  timestamp: 1747533181382
- conda: https://conda.anaconda.org/conda-forge/linux-64/scipy-1.16.0-py313h86fcf2b_0.conda
  sha256: 75bee2b5cb27616bcbd700d42dacc06577b90f1f9e31dc7682f4244867982a78
  md5: 8c60fe574a5abab59cd365d32e279872
  depends:
  - __glibc >=2.17,<3.0.a0
  - libblas >=3.9.0,<4.0a0
  - libcblas >=3.9.0,<4.0a0
  - libgcc >=13
  - libgfortran
  - libgfortran5 >=13.3.0
  - liblapack >=3.9.0,<4.0a0
  - libstdcxx >=13
  - numpy <2.6
  - numpy >=1.23,<3
  - numpy >=1.25.2
  - python >=3.13,<3.14.0a0
  - python_abi 3.13.* *_cp313
  license: BSD-3-Clause
  license_family: BSD
  purls:
  - pkg:pypi/scipy?source=hash-mapping
  size: 16727241
  timestamp: 1751148531084
- conda: https://conda.anaconda.org/conda-forge/osx-64/scipy-1.16.0-py313h7e69c36_0.conda
  sha256: 6b85b8831917595fb06ae7e6200446dd1d9da5c9103838058408fe0e4c130485
  md5: ffba48a156734dfa47fabea9b59b7fa1
  depends:
  - __osx >=10.13
  - libblas >=3.9.0,<4.0a0
  - libcblas >=3.9.0,<4.0a0
  - libcxx >=18
  - libgfortran 5.*
  - libgfortran5 >=13.3.0
  - libgfortran5 >=14.2.0
  - liblapack >=3.9.0,<4.0a0
  - numpy <2.6
  - numpy >=1.23,<3
  - numpy >=1.25.2
  - python >=3.13,<3.14.0a0
  - python_abi 3.13.* *_cp313
  license: BSD-3-Clause
  license_family: BSD
  purls:
  - pkg:pypi/scipy?source=hash-mapping
  size: 15306838
  timestamp: 1751149135933
- conda: https://conda.anaconda.org/conda-forge/osx-arm64/scipy-1.16.0-py313h9a24e0a_0.conda
  sha256: b9ea57c3e26b1c5198c883db971463124fe9cda2da3d42954c059fe48b205151
  md5: d8334c85c9e8f1b55bee0c6526f7eb33
  depends:
  - __osx >=11.0
  - libblas >=3.9.0,<4.0a0
  - libcblas >=3.9.0,<4.0a0
  - libcxx >=18
  - libgfortran 5.*
  - libgfortran5 >=13.3.0
  - libgfortran5 >=14.2.0
  - liblapack >=3.9.0,<4.0a0
  - numpy <2.6
  - numpy >=1.23,<3
  - numpy >=1.25.2
  - python >=3.13,<3.14.0a0
  - python >=3.13,<3.14.0a0 *_cp313
  - python_abi 3.13.* *_cp313
  license: BSD-3-Clause
  license_family: BSD
  purls:
  - pkg:pypi/scipy?source=hash-mapping
  size: 14004890
  timestamp: 1751149424601
- conda: https://conda.anaconda.org/conda-forge/noarch/seaborn-0.13.2-hd8ed1ab_3.conda
  noarch: python
  sha256: ea29a69b14dd6be5cdeeaa551bf50d78cafeaf0351e271e358f9b820fcab4cb0
  md5: 62afb877ca2c2b4b6f9ecb37320085b6
  depends:
  - seaborn-base 0.13.2 pyhd8ed1ab_3
  - statsmodels >=0.12
  license: BSD-3-Clause
  license_family: BSD
  purls: []
  size: 6876
  timestamp: 1733730113224
- conda: https://conda.anaconda.org/conda-forge/noarch/seaborn-base-0.13.2-pyhd8ed1ab_3.conda
  sha256: f209c9c18187570b85ec06283c72d64b8738f825b1b82178f194f4866877f8aa
  md5: fd96da444e81f9e6fcaac38590f3dd42
  depends:
  - matplotlib-base >=3.4,!=3.6.1
  - numpy >=1.20,!=1.24.0
  - pandas >=1.2
  - python >=3.9
  - scipy >=1.7
  constrains:
  - seaborn =0.13.2=*_3
  license: BSD-3-Clause
  license_family: BSD
  purls:
  - pkg:pypi/seaborn?source=hash-mapping
  size: 227843
  timestamp: 1733730112409
- conda: https://conda.anaconda.org/conda-forge/noarch/send2trash-1.8.3-pyh0d859eb_1.conda
  sha256: 00926652bbb8924e265caefdb1db100f86a479e8f1066efe395d5552dde54d02
  md5: 938c8de6b9de091997145b3bf25cdbf9
  depends:
  - __linux
  - python >=3.9
  license: BSD-3-Clause
  license_family: BSD
  purls:
  - pkg:pypi/send2trash?source=hash-mapping
  size: 22736
  timestamp: 1733322148326
- conda: https://conda.anaconda.org/conda-forge/noarch/send2trash-1.8.3-pyh31c8845_1.conda
  sha256: 5282eb5b462502c38df8cb37cd1542c5bbe26af2453a18a0a0602d084ca39f53
  md5: e67b1b1fa7a79ff9e8e326d0caf55854
  depends:
  - __osx
  - pyobjc-framework-cocoa
  - python >=3.9
  license: BSD-3-Clause
  license_family: BSD
  purls:
  - pkg:pypi/send2trash?source=hash-mapping
  size: 23100
  timestamp: 1733322309409
- conda: https://conda.anaconda.org/conda-forge/noarch/setuptools-80.9.0-pyhff2d567_0.conda
  sha256: 972560fcf9657058e3e1f97186cc94389144b46dbdf58c807ce62e83f977e863
  md5: 4de79c071274a53dcaf2a8c749d1499e
  depends:
  - python >=3.9
  license: MIT
  license_family: MIT
  purls:
  - pkg:pypi/setuptools?source=hash-mapping
  size: 748788
  timestamp: 1748804951958
- conda: https://conda.anaconda.org/conda-forge/osx-64/sigtool-0.1.3-h88f4db0_0.tar.bz2
  sha256: 46fdeadf8f8d725819c4306838cdfd1099cd8fe3e17bd78862a5dfdcd6de61cf
  md5: fbfb84b9de9a6939cb165c02c69b1865
  depends:
  - openssl >=3.0.0,<4.0a0
  license: MIT
  license_family: MIT
  purls: []
  size: 213817
  timestamp: 1643442169866
- conda: https://conda.anaconda.org/conda-forge/osx-arm64/sigtool-0.1.3-h44b9a77_0.tar.bz2
  sha256: 70791ae00a3756830cb50451db55f63e2a42a2fa2a8f1bab1ebd36bbb7d55bff
  md5: 4a2cac04f86a4540b8c9b8d8f597848f
  depends:
  - openssl >=3.0.0,<4.0a0
  license: MIT
  license_family: MIT
  purls: []
  size: 210264
  timestamp: 1643442231687
- conda: https://conda.anaconda.org/conda-forge/noarch/six-1.17.0-pyhe01879c_1.conda
  sha256: 458227f759d5e3fcec5d9b7acce54e10c9e1f4f4b7ec978f3bfd54ce4ee9853d
  md5: 3339e3b65d58accf4ca4fb8748ab16b3
  depends:
  - python >=3.9
  - python
  license: MIT
  license_family: MIT
  purls:
  - pkg:pypi/six?source=compressed-mapping
  size: 18455
  timestamp: 1753199211006
- conda: https://conda.anaconda.org/conda-forge/linux-64/snappy-1.2.2-h03e3b7b_0.conda
  sha256: 8b8acbde6814d1643da509e11afeb6bb30eb1e3004cf04a7c9ae43e9b097f063
  md5: 3d8da0248bdae970b4ade636a104b7f5
  depends:
  - libgcc >=14
  - libstdcxx >=14
  - libgcc >=14
  - __glibc >=2.17,<3.0.a0
  license: BSD-3-Clause
  license_family: BSD
  purls: []
  size: 45805
  timestamp: 1753083455352
- conda: https://conda.anaconda.org/conda-forge/osx-64/snappy-1.2.2-h25c286d_0.conda
  sha256: e9ccbdbfaa9abd21636decd524d9845dee5a67af593b1d54525a48f2b03d3d76
  md5: e6544ab8824f58ca155a5b8225f0c780
  depends:
  - libcxx >=19
  - __osx >=10.13
  license: BSD-3-Clause
  license_family: BSD
  purls: []
  size: 39975
  timestamp: 1753083485577
- conda: https://conda.anaconda.org/conda-forge/osx-arm64/snappy-1.2.2-hd121638_0.conda
  sha256: b3d447d72d2af824006f4ba78ae4188747886d6d95f2f165fe67b95541f02b05
  md5: ba9ca3813f4db8c0d85d3c84404e02ba
  depends:
  - libcxx >=19
  - __osx >=11.0
  license: BSD-3-Clause
  license_family: BSD
  purls: []
  size: 38824
  timestamp: 1753083462800
- conda: https://conda.anaconda.org/conda-forge/noarch/sniffio-1.3.1-pyhd8ed1ab_1.conda
  sha256: c2248418c310bdd1719b186796ae50a8a77ce555228b6acd32768e2543a15012
  md5: bf7a226e58dfb8346c70df36065d86c9
  depends:
  - python >=3.9
  license: Apache-2.0
  license_family: Apache
  purls:
  - pkg:pypi/sniffio?source=hash-mapping
  size: 15019
  timestamp: 1733244175724
- conda: https://conda.anaconda.org/conda-forge/noarch/soupsieve-2.7-pyhd8ed1ab_0.conda
  sha256: 7518506cce9a736042132f307b3f4abce63bf076f5fb07c1f4e506c0b214295a
  md5: fb32097c717486aa34b38a9db57eb49e
  depends:
  - python >=3.9
  license: MIT
  license_family: MIT
  purls:
  - pkg:pypi/soupsieve?source=hash-mapping
  size: 37773
  timestamp: 1746563720271
- conda: https://conda.anaconda.org/conda-forge/noarch/stack_data-0.6.3-pyhd8ed1ab_1.conda
  sha256: 570da295d421661af487f1595045760526964f41471021056e993e73089e9c41
  md5: b1b505328da7a6b246787df4b5a49fbc
  depends:
  - asttokens
  - executing
  - pure_eval
  - python >=3.9
  license: MIT
  license_family: MIT
  purls:
  - pkg:pypi/stack-data?source=hash-mapping
  size: 26988
  timestamp: 1733569565672
- conda: https://conda.anaconda.org/conda-forge/linux-64/statsmodels-0.14.5-py313ha014f3b_0.conda
  sha256: c49082338973e2dcb4111779e36567bce82b76dc8bc6025acf64382011767a81
  md5: dbce3900292d354644e8e146d140d852
  depends:
  - __glibc >=2.17,<3.0.a0
  - libgcc >=13
  - numpy <3,>=1.22.3
  - numpy >=1.23,<3
  - packaging >=21.3
  - pandas !=2.1.0,>=1.4
  - patsy >=0.5.6
  - python >=3.13,<3.14.0a0
  - python_abi 3.13.* *_cp313
  - scipy !=1.9.2,>=1.8
  license: BSD-3-Clause
  license_family: BSD
  purls:
  - pkg:pypi/statsmodels?source=hash-mapping
  size: 12094636
  timestamp: 1751917817690
- conda: https://conda.anaconda.org/conda-forge/osx-64/statsmodels-0.14.5-py313h1492807_0.conda
  sha256: 9336b57d074ed318853c8d636a1a6acf17603af3a62bdc2dc13730116fc8e7e9
  md5: dea5e92295ddb68c76d398e6ddcf3a6c
  depends:
  - __osx >=10.13
  - numpy <3,>=1.22.3
  - numpy >=1.23,<3
  - packaging >=21.3
  - pandas !=2.1.0,>=1.4
  - patsy >=0.5.6
  - python >=3.13,<3.14.0a0
  - python_abi 3.13.* *_cp313
  - scipy !=1.9.2,>=1.8
  license: BSD-3-Clause
  license_family: BSD
  purls:
  - pkg:pypi/statsmodels?source=hash-mapping
  size: 11867109
  timestamp: 1751918021275
- conda: https://conda.anaconda.org/conda-forge/osx-arm64/statsmodels-0.14.5-py313h46657e6_0.conda
  sha256: 730eba5efa29d4b1673993b2973f6bc470932449ead9265023458fd3fb71b115
  md5: 7d9fc73b120c8d6d5e4df2b285c15ac5
  depends:
  - __osx >=11.0
  - numpy <3,>=1.22.3
  - numpy >=1.23,<3
  - packaging >=21.3
  - pandas !=2.1.0,>=1.4
  - patsy >=0.5.6
  - python >=3.13,<3.14.0a0
  - python >=3.13,<3.14.0a0 *_cp313
  - python_abi 3.13.* *_cp313
  - scipy !=1.9.2,>=1.8
  license: BSD-3-Clause
  license_family: BSD
  purls:
  - pkg:pypi/statsmodels?source=hash-mapping
  size: 11683546
  timestamp: 1751918330609
- conda: https://conda.anaconda.org/conda-forge/linux-64/svt-av1-3.0.2-h5888daf_0.conda
  sha256: fb4b97a3fd259eff4849b2cfe5678ced0c5792b697eb1f7bcd93a4230e90e80e
  md5: 0096882bd623e6cc09e8bf920fc8fb47
  depends:
  - __glibc >=2.17,<3.0.a0
  - libgcc >=13
  - libstdcxx >=13
  license: BSD-2-Clause
  license_family: BSD
  purls: []
  size: 2750235
  timestamp: 1742907589246
- conda: https://conda.anaconda.org/conda-forge/osx-64/svt-av1-3.0.2-h240833e_0.conda
  sha256: 2093e44ad4a8ea8e4cfeb05815d593ce8e1b27a6d07726075676bd02ba2e6a00
  md5: 36d6e9324bf2061fe0d7be431a76e25a
  depends:
  - __osx >=10.13
  - libcxx >=18
  license: BSD-2-Clause
  license_family: BSD
  purls: []
  size: 2408109
  timestamp: 1742907925748
- conda: https://conda.anaconda.org/conda-forge/osx-arm64/svt-av1-3.0.2-h8ab69cd_0.conda
  sha256: d6bb376dc9a00728be26be2b1b859d13534067922c13cc4adbbc441ca4c4ca6d
  md5: 76f20156833dea73510379b6cd7975e5
  depends:
  - __osx >=11.0
  - libcxx >=18
  license: BSD-2-Clause
  license_family: BSD
  purls: []
  size: 1484549
  timestamp: 1742907655838
- conda: https://conda.anaconda.org/conda-forge/noarch/sysroot_linux-64-2.28-h4ee821c_8.conda
  sha256: 0053c17ffbd9f8af1a7f864995d70121c292e317804120be4667f37c92805426
  md5: 1bad93f0aa428d618875ef3a588a889e
  depends:
  - __glibc >=2.28
  - kernel-headers_linux-64 4.18.0 he073ed8_8
  - tzdata
  license: LGPL-2.0-or-later AND LGPL-2.0-or-later WITH exceptions AND GPL-2.0-or-later
  license_family: GPL
  purls: []
  size: 24210909
  timestamp: 1752669140965
- conda: https://conda.anaconda.org/conda-forge/osx-64/tapi-1300.6.5-h390ca13_0.conda
  sha256: f97372a1c75b749298cb990405a690527e8004ff97e452ed2c59e4bc6a35d132
  md5: c6ee25eb54accb3f1c8fc39203acfaf1
  depends:
  - __osx >=10.13
  - libcxx >=17.0.0.a0
  - ncurses >=6.5,<7.0a0
  license: NCSA
  license_family: MIT
  purls: []
  size: 221236
  timestamp: 1725491044729
- conda: https://conda.anaconda.org/conda-forge/osx-arm64/tapi-1300.6.5-h03f4b80_0.conda
  sha256: 37cd4f62ec023df8a6c6f9f6ffddde3d6620a83cbcab170a8fff31ef944402e5
  md5: b703bc3e6cba5943acf0e5f987b5d0e2
  depends:
  - __osx >=11.0
  - libcxx >=17.0.0.a0
  - ncurses >=6.5,<7.0a0
  license: NCSA
  license_family: MIT
  purls: []
  size: 207679
  timestamp: 1725491499758
- conda: https://conda.anaconda.org/conda-forge/noarch/terminado-0.18.1-pyh0d859eb_0.conda
  sha256: b300557c0382478cf661ddb520263508e4b3b5871b471410450ef2846e8c352c
  md5: efba281bbdae5f6b0a1d53c6d4a97c93
  depends:
  - __linux
  - ptyprocess
  - python >=3.8
  - tornado >=6.1.0
  license: BSD-2-Clause
  license_family: BSD
  purls:
  - pkg:pypi/terminado?source=hash-mapping
  size: 22452
  timestamp: 1710262728753
- conda: https://conda.anaconda.org/conda-forge/noarch/terminado-0.18.1-pyh31c8845_0.conda
  sha256: 4daae56fc8da17784578fbdd064f17e3b3076b394730a14119e571707568dc8a
  md5: 00b54981b923f5aefcd5e8547de056d5
  depends:
  - __osx
  - ptyprocess
  - python >=3.8
  - tornado >=6.1.0
  license: BSD-2-Clause
  license_family: BSD
  purls:
  - pkg:pypi/terminado?source=hash-mapping
  size: 22717
  timestamp: 1710265922593
- conda: https://conda.anaconda.org/conda-forge/noarch/tifffile-2025.6.11-pyhd8ed1ab_0.conda
  sha256: a21d4eb4c2ac99cdcffbc33b135b56c1e82f534a73753afbf6f7ba926ca461c8
  md5: 9363f389b9fe136488fef8664acb77c6
  depends:
  - imagecodecs >=2024.12.30
  - numpy >=1.19.2
  - python >=3.11
  constrains:
  - matplotlib-base >=3.3
  license: BSD-3-Clause
  license_family: BSD
  purls:
  - pkg:pypi/tifffile?source=hash-mapping
  size: 182492
  timestamp: 1749714772656
- conda: https://conda.anaconda.org/conda-forge/noarch/tinycss2-1.4.0-pyhd8ed1ab_0.conda
  sha256: cad582d6f978276522f84bd209a5ddac824742fe2d452af6acf900f8650a73a2
  md5: f1acf5fdefa8300de697982bcb1761c9
  depends:
  - python >=3.5
  - webencodings >=0.4
  license: BSD-3-Clause
  license_family: BSD
  purls:
  - pkg:pypi/tinycss2?source=hash-mapping
  size: 28285
  timestamp: 1729802975370
- conda: https://conda.anaconda.org/conda-forge/linux-64/tk-8.6.13-noxft_hd72426e_102.conda
  sha256: a84ff687119e6d8752346d1d408d5cf360dee0badd487a472aa8ddedfdc219e1
  md5: a0116df4f4ed05c303811a837d5b39d8
  depends:
  - __glibc >=2.17,<3.0.a0
  - libgcc >=13
  - libzlib >=1.3.1,<2.0a0
  license: TCL
  license_family: BSD
  purls: []
  size: 3285204
  timestamp: 1748387766691
- conda: https://conda.anaconda.org/conda-forge/osx-64/tk-8.6.13-hf689a15_2.conda
  sha256: b24468006a96b71a5f4372205ea7ec4b399b0f2a543541e86f883de54cd623fc
  md5: 9864891a6946c2fe037c02fca7392ab4
  depends:
  - __osx >=10.13
  - libzlib >=1.3.1,<2.0a0
  license: TCL
  license_family: BSD
  purls: []
  size: 3259809
  timestamp: 1748387843735
- conda: https://conda.anaconda.org/conda-forge/osx-arm64/tk-8.6.13-h892fb3f_2.conda
  sha256: cb86c522576fa95c6db4c878849af0bccfd3264daf0cc40dd18e7f4a7bfced0e
  md5: 7362396c170252e7b7b0c8fb37fe9c78
  depends:
  - __osx >=11.0
  - libzlib >=1.3.1,<2.0a0
  license: TCL
  license_family: BSD
  purls: []
  size: 3125538
  timestamp: 1748388189063
- conda: https://conda.anaconda.org/conda-forge/noarch/tomli-2.2.1-pyhe01879c_2.conda
  sha256: 040a5a05c487647c089ad5e05ad5aff5942830db2a4e656f1e300d73436436f1
  md5: 30a0a26c8abccf4b7991d590fe17c699
  depends:
  - python >=3.9
  - python
  license: MIT
  license_family: MIT
  purls:
  - pkg:pypi/tomli?source=compressed-mapping
  size: 21238
  timestamp: 1753796677376
- conda: https://conda.anaconda.org/conda-forge/linux-64/tornado-6.5.1-py313h536fd9c_0.conda
  sha256: 282c9c3380217119c779fc4c432b0e4e1e42e9a6265bfe36b6f17f6b5d4e6614
  md5: e9434a5155db25c38ade26f71a2f5a48
  depends:
  - __glibc >=2.17,<3.0.a0
  - libgcc >=13
  - python >=3.13,<3.14.0a0
  - python_abi 3.13.* *_cp313
  license: Apache-2.0
  license_family: Apache
  purls:
  - pkg:pypi/tornado?source=hash-mapping
  size: 873269
  timestamp: 1748003477089
- conda: https://conda.anaconda.org/conda-forge/osx-64/tornado-6.5.1-py313h63b0ddb_0.conda
  sha256: 16dc65432ce637d64475c4f02233be2d905edac9c1dba25419bfd5b8055d52b4
  md5: 7554d07cbe64f41c73a403e99bccf3c6
  depends:
  - __osx >=10.13
  - python >=3.13,<3.14.0a0
  - python_abi 3.13.* *_cp313
  license: Apache-2.0
  license_family: Apache
  purls:
  - pkg:pypi/tornado?source=hash-mapping
  size: 874905
  timestamp: 1748003585372
- conda: https://conda.anaconda.org/conda-forge/osx-arm64/tornado-6.5.1-py313h90d716c_0.conda
  sha256: 29c623cfb1f9ea7c1d865cf5f52ae6faa6497ceddbe7841ae27901a21f8cf79f
  md5: 1ab3bef3e9aa0bba9eee2dfbedab1dba
  depends:
  - __osx >=11.0
  - python >=3.13,<3.14.0a0
  - python >=3.13,<3.14.0a0 *_cp313
  - python_abi 3.13.* *_cp313
  license: Apache-2.0
  license_family: Apache
  purls:
  - pkg:pypi/tornado?source=hash-mapping
  size: 874352
  timestamp: 1748003547444
- conda: https://conda.anaconda.org/conda-forge/noarch/tqdm-4.67.1-pyhd8ed1ab_1.conda
  sha256: 11e2c85468ae9902d24a27137b6b39b4a78099806e551d390e394a8c34b48e40
  md5: 9efbfdc37242619130ea42b1cc4ed861
  depends:
  - colorama
  - python >=3.9
  license: MPL-2.0 or MIT
  purls:
  - pkg:pypi/tqdm?source=hash-mapping
  size: 89498
  timestamp: 1735661472632
- conda: https://conda.anaconda.org/conda-forge/noarch/traitlets-5.14.3-pyhd8ed1ab_1.conda
  sha256: f39a5620c6e8e9e98357507262a7869de2ae8cc07da8b7f84e517c9fd6c2b959
  md5: 019a7385be9af33791c989871317e1ed
  depends:
  - python >=3.9
  license: BSD-3-Clause
  license_family: BSD
  purls:
  - pkg:pypi/traitlets?source=hash-mapping
  size: 110051
  timestamp: 1733367480074
- conda: https://conda.anaconda.org/conda-forge/noarch/types-python-dateutil-2.9.0.20250708-pyhd8ed1ab_0.conda
  sha256: 843bbc8e763a96b2b4ea568cf7918b6027853d03b5d8810ab77aaa9af472a6e2
  md5: b6d4c200582ead6427f49a189e2c6d65
  depends:
  - python >=3.9
  license: Apache-2.0 AND MIT
  purls:
  - pkg:pypi/types-python-dateutil?source=hash-mapping
  size: 24739
  timestamp: 1751956725061
- conda: https://conda.anaconda.org/conda-forge/noarch/typing-extensions-4.14.1-h4440ef1_0.conda
  sha256: 349951278fa8d0860ec6b61fcdc1e6f604e6fce74fabf73af2e39a37979d0223
  md5: 75be1a943e0a7f99fcf118309092c635
  depends:
  - typing_extensions ==4.14.1 pyhe01879c_0
  license: PSF-2.0
  license_family: PSF
  purls: []
  size: 90486
  timestamp: 1751643513473
- conda: https://conda.anaconda.org/conda-forge/noarch/typing-inspection-0.4.1-pyhd8ed1ab_0.conda
  sha256: 4259a7502aea516c762ca8f3b8291b0d4114e094bdb3baae3171ccc0900e722f
  md5: e0c3cd765dc15751ee2f0b03cd015712
  depends:
  - python >=3.9
  - typing_extensions >=4.12.0
  license: MIT
  license_family: MIT
  purls:
  - pkg:pypi/typing-inspection?source=hash-mapping
  size: 18809
  timestamp: 1747870776989
- conda: https://conda.anaconda.org/conda-forge/noarch/typing_extensions-4.14.1-pyhe01879c_0.conda
  sha256: 4f52390e331ea8b9019b87effaebc4f80c6466d09f68453f52d5cdc2a3e1194f
  md5: e523f4f1e980ed7a4240d7e27e9ec81f
  depends:
  - python >=3.9
  - python
  license: PSF-2.0
  license_family: PSF
  purls:
  - pkg:pypi/typing-extensions?source=hash-mapping
  size: 51065
  timestamp: 1751643513473
- conda: https://conda.anaconda.org/conda-forge/noarch/typing_utils-0.1.0-pyhd8ed1ab_1.conda
  sha256: 3088d5d873411a56bf988eee774559335749aed6f6c28e07bf933256afb9eb6c
  md5: f6d7aa696c67756a650e91e15e88223c
  depends:
  - python >=3.9
  license: Apache-2.0
  license_family: APACHE
  purls:
  - pkg:pypi/typing-utils?source=hash-mapping
  size: 15183
  timestamp: 1733331395943
- conda: https://conda.anaconda.org/conda-forge/noarch/tzdata-2025b-h78e105d_0.conda
  sha256: 5aaa366385d716557e365f0a4e9c3fca43ba196872abbbe3d56bb610d131e192
  md5: 4222072737ccff51314b5ece9c7d6f5a
  license: LicenseRef-Public-Domain
  purls: []
  size: 122968
  timestamp: 1742727099393
- conda: https://conda.anaconda.org/conda-forge/noarch/uri-template-1.3.0-pyhd8ed1ab_1.conda
  sha256: e0eb6c8daf892b3056f08416a96d68b0a358b7c46b99c8a50481b22631a4dfc0
  md5: e7cb0f5745e4c5035a460248334af7eb
  depends:
  - python >=3.9
  license: MIT
  license_family: MIT
  purls:
  - pkg:pypi/uri-template?source=hash-mapping
  size: 23990
  timestamp: 1733323714454
- conda: https://conda.anaconda.org/conda-forge/noarch/urllib3-2.5.0-pyhd8ed1ab_0.conda
  sha256: 4fb9789154bd666ca74e428d973df81087a697dbb987775bc3198d2215f240f8
  md5: 436c165519e140cb08d246a4472a9d6a
  depends:
  - brotli-python >=1.0.9
  - h2 >=4,<5
  - pysocks >=1.5.6,<2.0,!=1.5.7
  - python >=3.9
  - zstandard >=0.18.0
  license: MIT
  license_family: MIT
  purls:
  - pkg:pypi/urllib3?source=hash-mapping
  size: 101735
  timestamp: 1750271478254
- conda: https://conda.anaconda.org/conda-forge/linux-64/wayland-1.24.0-h3e06ad9_0.conda
  sha256: ba673427dcd480cfa9bbc262fd04a9b1ad2ed59a159bd8f7e750d4c52282f34c
  md5: 0f2ca7906bf166247d1d760c3422cb8a
  depends:
  - __glibc >=2.17,<3.0.a0
  - libexpat >=2.7.0,<3.0a0
  - libffi >=3.4.6,<3.5.0a0
  - libgcc >=13
  - libstdcxx >=13
  license: MIT
  license_family: MIT
  purls: []
  size: 330474
  timestamp: 1751817998141
- conda: https://conda.anaconda.org/conda-forge/noarch/wcwidth-0.2.13-pyhd8ed1ab_1.conda
  sha256: f21e63e8f7346f9074fd00ca3b079bd3d2fa4d71f1f89d5b6934bf31446dc2a5
  md5: b68980f2495d096e71c7fd9d7ccf63e6
  depends:
  - python >=3.9
  license: MIT
  license_family: MIT
  purls:
  - pkg:pypi/wcwidth?source=hash-mapping
  size: 32581
  timestamp: 1733231433877
- conda: https://conda.anaconda.org/conda-forge/noarch/webcolors-24.11.1-pyhd8ed1ab_0.conda
  sha256: 08315dc2e61766a39219b2d82685fc25a56b2817acf84d5b390176080eaacf99
  md5: b49f7b291e15494aafb0a7d74806f337
  depends:
  - python >=3.9
  license: BSD-3-Clause
  license_family: BSD
  purls:
  - pkg:pypi/webcolors?source=hash-mapping
  size: 18431
  timestamp: 1733359823938
- conda: https://conda.anaconda.org/conda-forge/noarch/webencodings-0.5.1-pyhd8ed1ab_3.conda
  sha256: 19ff205e138bb056a46f9e3839935a2e60bd1cf01c8241a5e172a422fed4f9c6
  md5: 2841eb5bfc75ce15e9a0054b98dcd64d
  depends:
  - python >=3.9
  license: BSD-3-Clause
  license_family: BSD
  purls:
  - pkg:pypi/webencodings?source=hash-mapping
  size: 15496
  timestamp: 1733236131358
- conda: https://conda.anaconda.org/conda-forge/noarch/websocket-client-1.8.0-pyhd8ed1ab_1.conda
  sha256: 1dd84764424ffc82030c19ad70607e6f9e3b9cb8e633970766d697185652053e
  md5: 84f8f77f0a9c6ef401ee96611745da8f
  depends:
  - python >=3.9
  license: Apache-2.0
  license_family: APACHE
  purls:
  - pkg:pypi/websocket-client?source=hash-mapping
  size: 46718
  timestamp: 1733157432924
- conda: https://conda.anaconda.org/conda-forge/linux-64/xcb-util-0.4.1-h4f16b4b_2.conda
  sha256: ad8cab7e07e2af268449c2ce855cbb51f43f4664936eff679b1f3862e6e4b01d
  md5: fdc27cb255a7a2cc73b7919a968b48f0
  depends:
  - __glibc >=2.17,<3.0.a0
  - libgcc >=13
  - libxcb >=1.17.0,<2.0a0
  license: MIT
  license_family: MIT
  purls: []
  size: 20772
  timestamp: 1750436796633
- conda: https://conda.anaconda.org/conda-forge/linux-64/xcb-util-cursor-0.1.5-hb9d3cd8_0.conda
  sha256: c7b35db96f6e32a9e5346f97adc968ef2f33948e3d7084295baebc0e33abdd5b
  md5: eb44b3b6deb1cab08d72cb61686fe64c
  depends:
  - __glibc >=2.17,<3.0.a0
  - libgcc >=13
  - libxcb >=1.13
  - libxcb >=1.16,<2.0.0a0
  - xcb-util-image >=0.4.0,<0.5.0a0
  - xcb-util-renderutil >=0.3.10,<0.4.0a0
  license: MIT
  license_family: MIT
  purls: []
  size: 20296
  timestamp: 1726125844850
- conda: https://conda.anaconda.org/conda-forge/linux-64/xcb-util-image-0.4.0-hb711507_2.conda
  sha256: 94b12ff8b30260d9de4fd7a28cca12e028e572cbc504fd42aa2646ec4a5bded7
  md5: a0901183f08b6c7107aab109733a3c91
  depends:
  - libgcc-ng >=12
  - libxcb >=1.16,<2.0.0a0
  - xcb-util >=0.4.1,<0.5.0a0
  license: MIT
  license_family: MIT
  purls: []
  size: 24551
  timestamp: 1718880534789
- conda: https://conda.anaconda.org/conda-forge/linux-64/xcb-util-keysyms-0.4.1-hb711507_0.conda
  sha256: 546e3ee01e95a4c884b6401284bb22da449a2f4daf508d038fdfa0712fe4cc69
  md5: ad748ccca349aec3e91743e08b5e2b50
  depends:
  - libgcc-ng >=12
  - libxcb >=1.16,<2.0.0a0
  license: MIT
  license_family: MIT
  purls: []
  size: 14314
  timestamp: 1718846569232
- conda: https://conda.anaconda.org/conda-forge/linux-64/xcb-util-renderutil-0.3.10-hb711507_0.conda
  sha256: 2d401dadc43855971ce008344a4b5bd804aca9487d8ebd83328592217daca3df
  md5: 0e0cbe0564d03a99afd5fd7b362feecd
  depends:
  - libgcc-ng >=12
  - libxcb >=1.16,<2.0.0a0
  license: MIT
  license_family: MIT
  purls: []
  size: 16978
  timestamp: 1718848865819
- conda: https://conda.anaconda.org/conda-forge/linux-64/xcb-util-wm-0.4.2-hb711507_0.conda
  sha256: 31d44f297ad87a1e6510895740325a635dd204556aa7e079194a0034cdd7e66a
  md5: 608e0ef8256b81d04456e8d211eee3e8
  depends:
  - libgcc-ng >=12
  - libxcb >=1.16,<2.0.0a0
  license: MIT
  license_family: MIT
  purls: []
  size: 51689
  timestamp: 1718844051451
- conda: https://conda.anaconda.org/conda-forge/linux-64/xkeyboard-config-2.45-hb9d3cd8_0.conda
  sha256: a5d4af601f71805ec67403406e147c48d6bad7aaeae92b0622b7e2396842d3fe
  md5: 397a013c2dc5145a70737871aaa87e98
  depends:
  - __glibc >=2.17,<3.0.a0
  - libgcc >=13
  - xorg-libx11 >=1.8.12,<2.0a0
  license: MIT
  license_family: MIT
  purls: []
  size: 392406
  timestamp: 1749375847832
- conda: https://conda.anaconda.org/conda-forge/linux-64/xorg-libice-1.1.2-hb9d3cd8_0.conda
  sha256: c12396aabb21244c212e488bbdc4abcdef0b7404b15761d9329f5a4a39113c4b
  md5: fb901ff28063514abb6046c9ec2c4a45
  depends:
  - __glibc >=2.17,<3.0.a0
  - libgcc >=13
  license: MIT
  license_family: MIT
  purls: []
  size: 58628
  timestamp: 1734227592886
- conda: https://conda.anaconda.org/conda-forge/linux-64/xorg-libsm-1.2.6-he73a12e_0.conda
  sha256: 277841c43a39f738927145930ff963c5ce4c4dacf66637a3d95d802a64173250
  md5: 1c74ff8c35dcadf952a16f752ca5aa49
  depends:
  - __glibc >=2.17,<3.0.a0
  - libgcc >=13
  - libuuid >=2.38.1,<3.0a0
  - xorg-libice >=1.1.2,<2.0a0
  license: MIT
  license_family: MIT
  purls: []
  size: 27590
  timestamp: 1741896361728
- conda: https://conda.anaconda.org/conda-forge/linux-64/xorg-libx11-1.8.12-h4f16b4b_0.conda
  sha256: 51909270b1a6c5474ed3978628b341b4d4472cd22610e5f22b506855a5e20f67
  md5: db038ce880f100acc74dba10302b5630
  depends:
  - __glibc >=2.17,<3.0.a0
  - libgcc >=13
  - libxcb >=1.17.0,<2.0a0
  license: MIT
  license_family: MIT
  purls: []
  size: 835896
  timestamp: 1741901112627
- conda: https://conda.anaconda.org/conda-forge/linux-64/xorg-libxau-1.0.12-hb9d3cd8_0.conda
  sha256: ed10c9283974d311855ae08a16dfd7e56241fac632aec3b92e3cfe73cff31038
  md5: f6ebe2cb3f82ba6c057dde5d9debe4f7
  depends:
  - __glibc >=2.17,<3.0.a0
  - libgcc >=13
  license: MIT
  license_family: MIT
  purls: []
  size: 14780
  timestamp: 1734229004433
- conda: https://conda.anaconda.org/conda-forge/osx-64/xorg-libxau-1.0.12-h6e16a3a_0.conda
  sha256: b4d2225135aa44e551576c4f3cf999b3252da6ffe7b92f0ad45bb44b887976fc
  md5: 4cf40e60b444d56512a64f39d12c20bd
  depends:
  - __osx >=10.13
  license: MIT
  license_family: MIT
  purls: []
  size: 13290
  timestamp: 1734229077182
- conda: https://conda.anaconda.org/conda-forge/osx-arm64/xorg-libxau-1.0.12-h5505292_0.conda
  sha256: f33e6f013fc36ebc200f09ddead83468544cb5c353a3b50499b07b8c34e28a8d
  md5: 50901e0764b7701d8ed7343496f4f301
  depends:
  - __osx >=11.0
  license: MIT
  license_family: MIT
  purls: []
  size: 13593
  timestamp: 1734229104321
- conda: https://conda.anaconda.org/conda-forge/linux-64/xorg-libxcomposite-0.4.6-hb9d3cd8_2.conda
  sha256: 753f73e990c33366a91fd42cc17a3d19bb9444b9ca5ff983605fa9e953baf57f
  md5: d3c295b50f092ab525ffe3c2aa4b7413
  depends:
  - __glibc >=2.17,<3.0.a0
  - libgcc >=13
  - xorg-libx11 >=1.8.10,<2.0a0
  - xorg-libxfixes >=6.0.1,<7.0a0
  license: MIT
  license_family: MIT
  purls: []
  size: 13603
  timestamp: 1727884600744
- conda: https://conda.anaconda.org/conda-forge/linux-64/xorg-libxcursor-1.2.3-hb9d3cd8_0.conda
  sha256: 832f538ade441b1eee863c8c91af9e69b356cd3e9e1350fff4fe36cc573fc91a
  md5: 2ccd714aa2242315acaf0a67faea780b
  depends:
  - __glibc >=2.17,<3.0.a0
  - libgcc >=13
  - xorg-libx11 >=1.8.10,<2.0a0
  - xorg-libxfixes >=6.0.1,<7.0a0
  - xorg-libxrender >=0.9.11,<0.10.0a0
  license: MIT
  license_family: MIT
  purls: []
  size: 32533
  timestamp: 1730908305254
- conda: https://conda.anaconda.org/conda-forge/linux-64/xorg-libxdamage-1.1.6-hb9d3cd8_0.conda
  sha256: 43b9772fd6582bf401846642c4635c47a9b0e36ca08116b3ec3df36ab96e0ec0
  md5: b5fcc7172d22516e1f965490e65e33a4
  depends:
  - __glibc >=2.17,<3.0.a0
  - libgcc >=13
  - xorg-libx11 >=1.8.10,<2.0a0
  - xorg-libxext >=1.3.6,<2.0a0
  - xorg-libxfixes >=6.0.1,<7.0a0
  license: MIT
  license_family: MIT
  purls: []
  size: 13217
  timestamp: 1727891438799
- conda: https://conda.anaconda.org/conda-forge/linux-64/xorg-libxdmcp-1.1.5-hb9d3cd8_0.conda
  sha256: 6b250f3e59db07c2514057944a3ea2044d6a8cdde8a47b6497c254520fade1ee
  md5: 8035c64cb77ed555e3f150b7b3972480
  depends:
  - __glibc >=2.17,<3.0.a0
  - libgcc >=13
  license: MIT
  license_family: MIT
  purls: []
  size: 19901
  timestamp: 1727794976192
- conda: https://conda.anaconda.org/conda-forge/osx-64/xorg-libxdmcp-1.1.5-h00291cd_0.conda
  sha256: bb4d1ef9cafef535494adf9296130b6193b3a44375883185b5167de03eb1ac7f
  md5: 9f438e1b6f4e73fd9e6d78bfe7c36743
  depends:
  - __osx >=10.13
  license: MIT
  license_family: MIT
  purls: []
  size: 18465
  timestamp: 1727794980957
- conda: https://conda.anaconda.org/conda-forge/osx-arm64/xorg-libxdmcp-1.1.5-hd74edd7_0.conda
  sha256: 9939a166d780700d81023546759102b33fdc2c5f11ef09f5f66c77210fd334c8
  md5: 77c447f48cab5d3a15ac224edb86a968
  depends:
  - __osx >=11.0
  license: MIT
  license_family: MIT
  purls: []
  size: 18487
  timestamp: 1727795205022
- conda: https://conda.anaconda.org/conda-forge/linux-64/xorg-libxext-1.3.6-hb9d3cd8_0.conda
  sha256: da5dc921c017c05f38a38bd75245017463104457b63a1ce633ed41f214159c14
  md5: febbab7d15033c913d53c7a2c102309d
  depends:
  - __glibc >=2.17,<3.0.a0
  - libgcc >=13
  - xorg-libx11 >=1.8.10,<2.0a0
  license: MIT
  license_family: MIT
  purls: []
  size: 50060
  timestamp: 1727752228921
- conda: https://conda.anaconda.org/conda-forge/linux-64/xorg-libxfixes-6.0.1-hb9d3cd8_0.conda
  sha256: 2fef37e660985794617716eb915865ce157004a4d567ed35ec16514960ae9271
  md5: 4bdb303603e9821baf5fe5fdff1dc8f8
  depends:
  - __glibc >=2.17,<3.0.a0
  - libgcc >=13
  - xorg-libx11 >=1.8.10,<2.0a0
  license: MIT
  license_family: MIT
  purls: []
  size: 19575
  timestamp: 1727794961233
- conda: https://conda.anaconda.org/conda-forge/linux-64/xorg-libxi-1.8.2-hb9d3cd8_0.conda
  sha256: 1a724b47d98d7880f26da40e45f01728e7638e6ec69f35a3e11f92acd05f9e7a
  md5: 17dcc85db3c7886650b8908b183d6876
  depends:
  - __glibc >=2.17,<3.0.a0
  - libgcc >=13
  - xorg-libx11 >=1.8.10,<2.0a0
  - xorg-libxext >=1.3.6,<2.0a0
  - xorg-libxfixes >=6.0.1,<7.0a0
  license: MIT
  license_family: MIT
  purls: []
  size: 47179
  timestamp: 1727799254088
- conda: https://conda.anaconda.org/conda-forge/linux-64/xorg-libxrandr-1.5.4-hb9d3cd8_0.conda
  sha256: ac0f037e0791a620a69980914a77cb6bb40308e26db11698029d6708f5aa8e0d
  md5: 2de7f99d6581a4a7adbff607b5c278ca
  depends:
  - __glibc >=2.17,<3.0.a0
  - libgcc >=13
  - xorg-libx11 >=1.8.10,<2.0a0
  - xorg-libxext >=1.3.6,<2.0a0
  - xorg-libxrender >=0.9.11,<0.10.0a0
  license: MIT
  license_family: MIT
  purls: []
  size: 29599
  timestamp: 1727794874300
- conda: https://conda.anaconda.org/conda-forge/linux-64/xorg-libxrender-0.9.12-hb9d3cd8_0.conda
  sha256: 044c7b3153c224c6cedd4484dd91b389d2d7fd9c776ad0f4a34f099b3389f4a1
  md5: 96d57aba173e878a2089d5638016dc5e
  depends:
  - __glibc >=2.17,<3.0.a0
  - libgcc >=13
  - xorg-libx11 >=1.8.10,<2.0a0
  license: MIT
  license_family: MIT
  purls: []
  size: 33005
  timestamp: 1734229037766
- conda: https://conda.anaconda.org/conda-forge/linux-64/xorg-libxtst-1.2.5-hb9d3cd8_3.conda
  sha256: 752fdaac5d58ed863bbf685bb6f98092fe1a488ea8ebb7ed7b606ccfce08637a
  md5: 7bbe9a0cc0df0ac5f5a8ad6d6a11af2f
  depends:
  - __glibc >=2.17,<3.0.a0
  - libgcc >=13
  - xorg-libx11 >=1.8.10,<2.0a0
  - xorg-libxext >=1.3.6,<2.0a0
  - xorg-libxi >=1.7.10,<2.0a0
  license: MIT
  license_family: MIT
  purls: []
  size: 32808
  timestamp: 1727964811275
- conda: https://conda.anaconda.org/conda-forge/linux-64/xorg-libxxf86vm-1.1.6-hb9d3cd8_0.conda
  sha256: 8a4e2ee642f884e6b78c20c0892b85dd9b2a6e64a6044e903297e616be6ca35b
  md5: 5efa5fa6243a622445fdfd72aee15efa
  depends:
  - __glibc >=2.17,<3.0.a0
  - libgcc >=13
  - xorg-libx11 >=1.8.10,<2.0a0
  - xorg-libxext >=1.3.6,<2.0a0
  license: MIT
  license_family: MIT
  purls: []
  size: 17819
  timestamp: 1734214575628
- conda: https://conda.anaconda.org/conda-forge/linux-64/yaml-0.2.5-h280c20c_3.conda
  sha256: 6d9ea2f731e284e9316d95fa61869fe7bbba33df7929f82693c121022810f4ad
  md5: a77f85f77be52ff59391544bfe73390a
  depends:
  - libgcc >=14
  - __glibc >=2.17,<3.0.a0
  license: MIT
  license_family: MIT
  purls: []
  size: 85189
  timestamp: 1753484064210
- conda: https://conda.anaconda.org/conda-forge/osx-64/yaml-0.2.5-h4132b18_3.conda
  sha256: a335161bfa57b64e6794c3c354e7d49449b28b8d8a7c4ed02bf04c3f009953f9
  md5: a645bb90997d3fc2aea0adf6517059bd
  depends:
  - __osx >=10.13
  license: MIT
  license_family: MIT
  purls: []
  size: 79419
  timestamp: 1753484072608
- conda: https://conda.anaconda.org/conda-forge/osx-arm64/yaml-0.2.5-h925e9cb_3.conda
  sha256: b03433b13d89f5567e828ea9f1a7d5c5d697bf374c28a4168d71e9464f5dafac
  md5: 78a0fe9e9c50d2c381e8ee47e3ea437d
  depends:
  - __osx >=11.0
  license: MIT
  license_family: MIT
  purls: []
  size: 83386
  timestamp: 1753484079473
- conda: https://conda.anaconda.org/conda-forge/noarch/zaber-motion-7.10.0-pyha770c72_0.conda
  sha256: c568a8bbe13c94c72156b5eadd99c3e1793bbf84693823e2882641491c230563
  md5: be1e0a9fa2f19e7fb2beb07f9c35e52f
  depends:
  - libzaber-motion >=7.10.0,<7.10.1.0a0
  - python >=3.9
  - reactivex 4.0.*
  license: MIT
  license_family: MIT
  purls:
  - pkg:pypi/zaber-bson?source=hash-mapping
  - pkg:pypi/zaber-motion?source=hash-mapping
  size: 215910
  timestamp: 1752347052499
- conda: https://conda.anaconda.org/conda-forge/linux-64/zeromq-4.3.5-h3b0a872_7.conda
  sha256: a4dc72c96848f764bb5a5176aa93dd1e9b9e52804137b99daeebba277b31ea10
  md5: 3947a35e916fcc6b9825449affbf4214
  depends:
  - __glibc >=2.17,<3.0.a0
  - krb5 >=1.21.3,<1.22.0a0
  - libgcc >=13
  - libsodium >=1.0.20,<1.0.21.0a0
  - libstdcxx >=13
  license: MPL-2.0
  license_family: MOZILLA
  purls: []
  size: 335400
  timestamp: 1731585026517
- conda: https://conda.anaconda.org/conda-forge/osx-64/zeromq-4.3.5-h7130eaa_7.conda
  sha256: b932dce8c9de9a8ffbf0db0365d29677636e599f7763ca51e554c43a0c5f8389
  md5: 6a0a76cd2b3d575e1b7aaeb283b9c3ed
  depends:
  - __osx >=10.13
  - krb5 >=1.21.3,<1.22.0a0
  - libcxx >=18
  - libsodium >=1.0.20,<1.0.21.0a0
  license: MPL-2.0
  license_family: MOZILLA
  purls: []
  size: 292112
  timestamp: 1731585246902
- conda: https://conda.anaconda.org/conda-forge/osx-arm64/zeromq-4.3.5-hc1bb282_7.conda
  sha256: 9e585569fe2e7d3bea71972cd4b9f06b1a7ab8fa7c5139f92a31cbceecf25a8a
  md5: f7e6b65943cb73bce0143737fded08f1
  depends:
  - __osx >=11.0
  - krb5 >=1.21.3,<1.22.0a0
  - libcxx >=18
  - libsodium >=1.0.20,<1.0.21.0a0
  license: MPL-2.0
  license_family: MOZILLA
  purls: []
  size: 281565
  timestamp: 1731585108039
- conda: https://conda.anaconda.org/conda-forge/linux-64/zfp-1.0.1-h5888daf_2.conda
  sha256: 0dfafc75c72f308c0200836f2b973766cdcb8741b1ab61e0b462a34dd6b6ad20
  md5: e0409515c467b87176b070bff5d9442e
  depends:
  - __glibc >=2.17,<3.0.a0
  - _openmp_mutex >=4.5
  - libgcc >=13
  - libstdcxx >=13
  license: BSD-3-Clause
  license_family: BSD
  purls: []
  size: 279120
  timestamp: 1726925529897
- conda: https://conda.anaconda.org/conda-forge/osx-64/zfp-1.0.1-h469392a_2.conda
  sha256: aa7cd8353640b4187dcc1e322b79f6b5c8450a036761208fb68a44f592337b6b
  md5: 2c03b469587f7a2222e4879ccca3dcb4
  depends:
  - __osx >=10.13
  - libcxx >=17
  - llvm-openmp >=17.0.6
  license: BSD-3-Clause
  license_family: BSD
  purls: []
  size: 210590
  timestamp: 1726925557854
- conda: https://conda.anaconda.org/conda-forge/osx-arm64/zfp-1.0.1-h1c5d8ea_2.conda
  sha256: 814af9f9429cca403aa308cef46455e745284fb1ecbad83a5722bfc58db8b11a
  md5: 8066eb9d5acdbaf825cf8cf689517a33
  depends:
  - __osx >=11.0
  - libcxx >=17
  - llvm-openmp >=17.0.6
  license: BSD-3-Clause
  license_family: BSD
  purls: []
  size: 200112
  timestamp: 1726925701356
- conda: https://conda.anaconda.org/conda-forge/noarch/zipp-3.23.0-pyhd8ed1ab_0.conda
  sha256: 7560d21e1b021fd40b65bfb72f67945a3fcb83d78ad7ccf37b8b3165ec3b68ad
  md5: df5e78d904988eb55042c0c97446079f
  depends:
  - python >=3.9
  license: MIT
  license_family: MIT
  purls:
  - pkg:pypi/zipp?source=hash-mapping
  size: 22963
  timestamp: 1749421737203
- conda: https://conda.anaconda.org/conda-forge/linux-64/zlib-ng-2.2.4-h7955e40_0.conda
  sha256: acab8b9165e94393bcd46ed21763877754c8d450772315502504e4a94cd6a873
  md5: c8a816dbf59eb8ba6346a8f10014b302
  depends:
  - __glibc >=2.17,<3.0.a0
  - libgcc >=13
  - libstdcxx >=13
  license: Zlib
  license_family: Other
  purls: []
  size: 108847
  timestamp: 1739246201130
- conda: https://conda.anaconda.org/conda-forge/osx-64/zlib-ng-2.2.4-h04d1b7c_0.conda
  sha256: a6ecd98f6bd4004da8e98631be3f92acfa8666a9bc8e6302dbaad3a6d03705b8
  md5: d64ff92dd092ae9647598e32827beef4
  depends:
  - __osx >=10.13
  - libcxx >=18
  license: Zlib
  license_family: Other
  purls: []
  size: 108200
  timestamp: 1739246407731
- conda: https://conda.anaconda.org/conda-forge/osx-arm64/zlib-ng-2.2.4-h13dfb9a_0.conda
  sha256: 00d2321c74825e3c33cf95ed9d3322013fb253222d204d388f0c7d69cb69cb3f
  md5: 73ac419d43520743df271e1e7d5eb012
  depends:
  - __osx >=11.0
  - libcxx >=18
  license: Zlib
  license_family: Other
  purls: []
  size: 87396
  timestamp: 1739246493584
- conda: https://conda.anaconda.org/conda-forge/linux-64/zstandard-0.23.0-py313h536fd9c_2.conda
  sha256: ea9c542ef78c9e3add38bf1032e8ca5d18703114db353f6fca5c498f923f8ab8
  md5: a026ac7917310da90a98eac2c782723c
  depends:
  - __glibc >=2.17,<3.0.a0
  - cffi >=1.11
  - libgcc >=13
  - python >=3.13,<3.14.0a0
  - python_abi 3.13.* *_cp313
  license: BSD-3-Clause
  license_family: BSD
  purls:
  - pkg:pypi/zstandard?source=hash-mapping
  size: 736909
  timestamp: 1745869790689
- conda: https://conda.anaconda.org/conda-forge/osx-64/zstandard-0.23.0-py313h63b0ddb_2.conda
  sha256: ab53cc54d0af1a8d85a50510209595d09c584101668f35c0fd3c4fbd59c4ece2
  md5: 3babd14037340de278106b258fdb28d9
  depends:
  - __osx >=10.13
  - cffi >=1.11
  - python >=3.13,<3.14.0a0
  - python_abi 3.13.* *_cp313
  license: BSD-3-Clause
  license_family: BSD
  purls:
  - pkg:pypi/zstandard?source=hash-mapping
  size: 696588
  timestamp: 1745869877231
- conda: https://conda.anaconda.org/conda-forge/osx-arm64/zstandard-0.23.0-py313h90d716c_2.conda
  sha256: 70ed0c931f9cfad3e3a75a1faf557c5fc5bf638675c6afa2fb8673e4f88fb2c5
  md5: 1f465c71f83bd92cfe9df941437dcd7c
  depends:
  - __osx >=11.0
  - cffi >=1.11
  - python >=3.13,<3.14.0a0
  - python >=3.13,<3.14.0a0 *_cp313
  - python_abi 3.13.* *_cp313
  license: BSD-3-Clause
  license_family: BSD
  purls:
  - pkg:pypi/zstandard?source=hash-mapping
  size: 536612
  timestamp: 1745870248616
- conda: https://conda.anaconda.org/conda-forge/linux-64/zstd-1.5.7-hb8e6e7a_2.conda
  sha256: a4166e3d8ff4e35932510aaff7aa90772f84b4d07e9f6f83c614cba7ceefe0eb
  md5: 6432cb5d4ac0046c3ac0a8a0f95842f9
  depends:
  - __glibc >=2.17,<3.0.a0
  - libgcc >=13
  - libstdcxx >=13
  - libzlib >=1.3.1,<2.0a0
  license: BSD-3-Clause
  license_family: BSD
  purls: []
  size: 567578
  timestamp: 1742433379869
- conda: https://conda.anaconda.org/conda-forge/osx-64/zstd-1.5.7-h8210216_2.conda
  sha256: c171c43d0c47eed45085112cb00c8c7d4f0caa5a32d47f2daca727e45fb98dca
  md5: cd60a4a5a8d6a476b30d8aa4bb49251a
  depends:
  - __osx >=10.13
  - libzlib >=1.3.1,<2.0a0
  license: BSD-3-Clause
  license_family: BSD
  purls: []
  size: 485754
  timestamp: 1742433356230
- conda: https://conda.anaconda.org/conda-forge/osx-arm64/zstd-1.5.7-h6491c7d_2.conda
  sha256: 0d02046f57f7a1a3feae3e9d1aa2113788311f3cf37a3244c71e61a93177ba67
  md5: e6f69c7bcccdefa417f056fa593b40f0
  depends:
  - __osx >=11.0
  - libzlib >=1.3.1,<2.0a0
  license: BSD-3-Clause
  license_family: BSD
  purls: []
  size: 399979
  timestamp: 1742433432699<|MERGE_RESOLUTION|>--- conflicted
+++ resolved
@@ -2502,21 +2502,12 @@
   license: MIT
   license_family: MIT
   purls: []
-<<<<<<< HEAD
-  size: 1806911
-  timestamp: 1753795594101
-- pypi: ./
-  name: hermes
-  version: 1.1.0.dev306+d202508142054
-  sha256: 8532517d4a5806bf56a85c9fefd2874b5a891442baff406a0a9d01d9f412a1fa
-=======
   size: 1730226
   timestamp: 1747091044218
 - pypi: ./
   name: hermes
   version: 1.1.0.dev302+d202508071948
   sha256: 933bb15d38fc88eeae888bf873599f2a2e9022d1f111e340329dc548621223d5
->>>>>>> 9930eb51
   requires_dist:
   - numpy
   - scipy
